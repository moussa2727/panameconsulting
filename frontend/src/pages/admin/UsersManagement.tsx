import React, { useState, useEffect } from 'react';
import { 
  Search, 
  Plus, 
  Edit, 
  Trash2, 
  Mail, 
  Phone, 
<<<<<<< HEAD
=======
  CheckCircle,
>>>>>>> f7d8d7e9
  XCircle,
  X,
  Shield,
  AlertTriangle,
  RefreshCw,
  User,
  Eye,
  EyeOff,
  Key,
  Info,
  MoreVertical,
<<<<<<< HEAD
  ShieldCheck,
  UserCheck,
  UserX,
  Users
=======
  Filter,
  Calendar,
  ShieldCheck,
  UserCheck,
  UserX,
  Users,
  Settings
>>>>>>> f7d8d7e9
} from 'lucide-react';
import { useAuth } from '../../context/AuthContext';
import AdminUserService, { User as UserType, UserStats, CreateUserDto, UpdateUserDto } from '../../api/admin/AdminUserService';
import { toast } from 'react-toastify';
<<<<<<< HEAD
import { Helmet } from 'react-helmet-async';
=======
>>>>>>> f7d8d7e9

interface User extends UserType {}

const UsersManagement: React.FC = () => {
  const { user: currentUser, logout } = useAuth();
  const userService = new AdminUserService();
  
  const [users, setUsers] = useState<User[]>([]);
  const [stats, setStats] = useState<UserStats | null>(null);
  const [isLoading, setIsLoading] = useState(true);
  const [searchTerm, setSearchTerm] = useState('');
  const [isAddModalOpen, setIsAddModalOpen] = useState(false);
  const [isEditModalOpen, setIsEditModalOpen] = useState(false);
  const [isDeleteModalOpen, setIsDeleteModalOpen] = useState(false);
  const [isPasswordModalOpen, setIsPasswordModalOpen] = useState(false);
  const [selectedUser, setSelectedUser] = useState<User | null>(null);
  const [showMobileMenu, setShowMobileMenu] = useState<string | null>(null);
  const [showFilters, setShowFilters] = useState(false);
  
  const [newUser, setNewUser] = useState<CreateUserDto>({ 
    firstName: '', 
    lastName: '', 
    email: '', 
    telephone: '', 
    password: '',
    role: 'user'
  });

  const [editUser, setEditUser] = useState<UpdateUserDto>({});
  const [passwordData, setPasswordData] = useState({
    newPassword: '',
    confirmNewPassword: ''
  });
  const [showPassword, setShowPassword] = useState(false);
  const [showNewPassword, setShowNewPassword] = useState(false);
  const [showConfirmPassword, setShowConfirmPassword] = useState(false);

  // États pour la validation
  const [profileErrors, setProfileErrors] = useState<{ [key: string]: string }>({});
  const [profileTouched, setProfileTouched] = useState<{ [key: string]: boolean }>({});

  // Charger les utilisateurs
  const loadUsers = async () => {
    try {
      setIsLoading(true);
      const usersData = await userService.getAllUsers();
      setUsers(usersData);
      toast.success(`✅ ${usersData.length} utilisateurs chargés`);
    } catch (error: any) {
      const errorMessage = error.message || 'Erreur lors du chargement des utilisateurs';
      toast.error(`❌ ${errorMessage}`);
    } finally {
      setIsLoading(false);
    }
  };

  // Charger les statistiques
  const loadStats = async () => {
    try {
      const statsData = await userService.getUserStats();
      setStats(statsData);
    } catch (error: any) {
      console.error('Erreur statistiques:', error);
    }
  };

  useEffect(() => {
    loadUsers();
    loadStats();
  }, []);

  // Validation email
  const validateEmail = (email: string): boolean => {
    const emailRegex = /^[^\s@]+@[^\s@]+\.[^\s@]+$/;
    return emailRegex.test(email);
  };

  // Validation téléphone
  const validatePhone = (phone: string): boolean => {
    const phoneRegex = /^[\+]?[0-9\s\-\(\)]{10,}$/;
    return phoneRegex.test(phone.replace(/\s/g, ''));
  };

  // Validation en temps réel
  const validateProfileField = (name: string, value: string) => {
    let error = '';

    if (name === 'email' && value && !validateEmail(value)) {
      error = 'Format d\'email invalide';
    }

    if (name === 'telephone' && value && !validatePhone(value)) {
      error = 'Format de téléphone invalide';
    }

    setProfileErrors(prev => ({
      ...prev,
      [name]: error
    }));

    return !error;
  };

  // Gestion des changements de profil
  const handleProfileChange = (field: keyof UpdateUserDto, value: string) => {
    const newData = {
      ...editUser,
      [field]: value
    };
    
    setEditUser(newData);
    setProfileTouched(prev => ({ ...prev, [field]: true }));
    validateProfileField(field, value);
  };

  // Validation finale
  const validateProfileBeforeSubmit = (): boolean => {
    const errors: { [key: string]: string } = {};

    if (editUser.email && !validateEmail(editUser.email)) {
      errors.email = 'Format d\'email invalide';
<<<<<<< HEAD
    }

    if (editUser.telephone && !validatePhone(editUser.telephone)) {
      errors.telephone = 'Format de téléphone invalide';
    }

=======
    }

    if (editUser.telephone && !validatePhone(editUser.telephone)) {
      errors.telephone = 'Format de téléphone invalide';
    }

>>>>>>> f7d8d7e9
    setProfileErrors(errors);
    return Object.keys(errors).length === 0;
  };

  // Création d'un utilisateur
  const handleAddUser = async () => {
    if (!newUser.firstName?.trim() || !newUser.lastName?.trim()) {
      toast.error('❌ Le prénom et le nom sont obligatoires');
      return;
    }

    if (!newUser.email || !validateEmail(newUser.email)) {
      toast.error('❌ Format d\'email invalide');
      return;
    }

    if (!newUser.telephone || !validatePhone(newUser.telephone)) {
      toast.error('❌ Format de téléphone invalide');
      return;
    }

    if (!newUser.password || newUser.password.length < 8) {
      toast.error('❌ Le mot de passe doit contenir au moins 8 caractères');
      return;
    }

    try {
      const createdUser = await userService.createUser(newUser);
      
      setUsers(prev => [...prev, createdUser]);
      await loadStats();
      
      setNewUser({ 
        firstName: '', 
        lastName: '', 
        email: '', 
        telephone: '', 
        password: '',
        role: 'user'
      });

      setIsAddModalOpen(false);
      toast.success('✅ Utilisateur créé avec succès');

    } catch (error: any) {
      toast.error(`❌ ${error.message || 'Erreur lors de la création'}`);
    }
  };

  // Modification d'un utilisateur
  const handleEditUser = async () => {
    if (!selectedUser) {
      toast.error('❌ Données manquantes');
      return;
    }

    if (!validateProfileBeforeSubmit()) {
      toast.error('❌ Veuillez corriger les erreurs dans le formulaire');
      return;
    }

    const hasChanges = (editUser.email && editUser.email !== selectedUser.email) || 
                      (editUser.telephone && editUser.telephone !== selectedUser.telephone);

    if (!hasChanges) {
      toast.error('❌ Aucune modification détectée');
      return;
    }

    try {
      const updateData: UpdateUserDto = {};
      
      if (editUser.email && editUser.email !== selectedUser.email) {
        updateData.email = editUser.email;
<<<<<<< HEAD
      }
      
      if (editUser.telephone && editUser.telephone !== selectedUser.telephone) {
        updateData.telephone = editUser.telephone;
      }
=======
      }
      
      if (editUser.telephone && editUser.telephone !== selectedUser.telephone) {
        updateData.telephone = editUser.telephone;
      }
>>>>>>> f7d8d7e9

      const updatedUser = await userService.updateUser(selectedUser._id, updateData);
      
      setUsers(prev => prev.map(user => 
        user._id === selectedUser._id ? { ...user, ...updatedUser } : user
      ));

      await loadStats();
      setEditUser({});
      setProfileErrors({});
      setProfileTouched({});
      setIsEditModalOpen(false);
      setSelectedUser(null);
      
      toast.success('✅ Utilisateur modifié avec succès');

    } catch (error: any) {
      toast.error(`❌ ${error.message || 'Erreur lors de la modification'}`);
    }
  };

  // Réinitialisation du mot de passe
  const handleAdminResetPassword = async () => {
    if (!selectedUser) {
      toast.error('❌ Données manquantes');
      return;
    }

    if (!passwordData.newPassword || passwordData.newPassword.length < 8) {
      toast.error('❌ Le mot de passe doit contenir au moins 8 caractères');
      return;
    }

    if (passwordData.newPassword !== passwordData.confirmNewPassword) {
      toast.error('❌ Les mots de passe ne correspondent pas');
      return;
    }

    try {
      await userService.adminResetPassword(selectedUser._id, {
        newPassword: passwordData.newPassword,
        confirmNewPassword: passwordData.confirmNewPassword
      });
      
      setPasswordData({
        newPassword: '',
        confirmNewPassword: ''
      });
      setIsPasswordModalOpen(false);
      setSelectedUser(null);
      
      toast.success('✅ Mot de passe réinitialisé avec succès');

    } catch (error: any) {
      toast.error(`❌ ${error.message || 'Erreur lors de la réinitialisation'}`);
    }
  };

  // Suppression d'un utilisateur
  const handleDeleteUser = async () => {
    if (!selectedUser) {
      toast.error('❌ Données manquantes');
      return;
    }

    if (selectedUser._id === currentUser?.id) {
      toast.error('🚫 Vous ne pouvez pas supprimer votre propre compte');
      setIsDeleteModalOpen(false);
      setSelectedUser(null);
      return;
    }

    try {
      await userService.deleteUser(selectedUser._id);
      
      setUsers(prev => prev.filter(user => user._id !== selectedUser._id));
      await loadStats();

      setIsDeleteModalOpen(false);
      setSelectedUser(null);
      toast.success('✅ Utilisateur supprimé avec succès');

    } catch (error: any) {
      toast.error(`❌ ${error.message || 'Erreur lors de la suppression'}`);
    }
  };

  // Basculer le statut actif/inactif
  const handleToggleStatus = async (user: User) => {
    if (user._id === currentUser?.id) {
      toast.error('🚫 Vous ne pouvez pas désactiver votre propre compte');
      return;
    }

    try {
      const updatedUser = await userService.toggleUserStatus(user._id);
      
      setUsers(prev => prev.map(u => 
        u._id === user._id ? { ...u, ...updatedUser } : u
      ));

      await loadStats();
      toast.success(`✅ Utilisateur ${!user.isActive ? 'activé' : 'désactivé'} avec succès`);

    } catch (error: any) {
      toast.error(`❌ ${error.message || 'Erreur lors du changement de statut'}`);
    }
  };

  const openEditModal = (user: User) => {
    setSelectedUser(user);
    setEditUser({
      email: user.email,
      telephone: user.telephone
    });
    setProfileErrors({});
    setProfileTouched({});
    setIsEditModalOpen(true);
    setShowMobileMenu(null);
  };

  const openPasswordModal = (user: User) => {
    setSelectedUser(user);
    setPasswordData({
      newPassword: '',
      confirmNewPassword: ''
    });
    setIsPasswordModalOpen(true);
    setShowMobileMenu(null);
  };

  const openDeleteModal = (user: User) => {
    setSelectedUser(user);
    setIsDeleteModalOpen(true);
    setShowMobileMenu(null);
  };
<<<<<<< HEAD

  // Réinitialiser le formulaire d'édition
  const resetEditForm = () => {
    if (selectedUser) {
      setEditUser({
        email: selectedUser.email,
        telephone: selectedUser.telephone
      });
    }
    setProfileErrors({});
    setProfileTouched({});
  };

=======

  // Réinitialiser le formulaire d'édition
  const resetEditForm = () => {
    if (selectedUser) {
      setEditUser({
        email: selectedUser.email,
        telephone: selectedUser.telephone
      });
    }
    setProfileErrors({});
    setProfileTouched({});
  };

>>>>>>> f7d8d7e9
  // Vérifier les modifications
  const hasEditChanges = () => {
    if (!selectedUser) return false;
    return (editUser.email && editUser.email !== selectedUser.email) || 
           (editUser.telephone && editUser.telephone !== selectedUser.telephone);
  };
<<<<<<< HEAD

  // Filtrage des utilisateurs
  const filteredUsers = users.filter(user => {
    const searchLower = searchTerm.toLowerCase();
    return (
      user.firstName.toLowerCase().includes(searchLower) ||
      user.lastName.toLowerCase().includes(searchLower) ||
      user.email.toLowerCase().includes(searchLower) ||
      user.telephone.includes(searchTerm)
    );
  });

=======

  // Filtrage des utilisateurs
  const filteredUsers = users.filter(user => {
    const searchLower = searchTerm.toLowerCase();
    return (
      user.firstName.toLowerCase().includes(searchLower) ||
      user.lastName.toLowerCase().includes(searchLower) ||
      user.email.toLowerCase().includes(searchLower) ||
      user.telephone.includes(searchTerm)
    );
  });

>>>>>>> f7d8d7e9
  // Icônes et couleurs pour les statuts
  const getStatusIcon = (isActive: boolean) => {
    return isActive ? 
      <UserCheck className="w-3 h-3 text-emerald-500" /> : 
      <UserX className="w-3 h-3 text-rose-500" />;
  };

  const getStatusText = (isActive: boolean) => {
    return isActive ? 'Actif' : 'Inactif';
  };

  const getStatusColor = (isActive: boolean) => {
    return isActive ? 
      'bg-emerald-50 text-emerald-700 border-emerald-200' : 
      'bg-rose-50 text-rose-700 border-rose-200';
  };

  const getRoleIcon = (role: string) => {
    return role === 'admin' ? 
      <ShieldCheck className="w-3 h-3 text-blue-500" /> : 
      <User className="w-3 h-3 text-gray-500" />;
  };

  const getRoleText = (role: string) => {
    return role === 'admin' ? 'Administrateur' : 'Utilisateur';
  };

  const getRoleColor = (role: string) => {
    return role === 'admin' ? 
      'bg-blue-50 text-blue-700 border-blue-200' : 
      'bg-gray-50 text-gray-700 border-gray-200';
  };
<<<<<<< HEAD

  return (
  
    <>
      <Helmet>
        <title>Gestion des Utilisateurs - Paname Consulting</title>
        <meta

          name="description"
          content="Interface d'administration pour gérer les comptes utilisateurs sur Paname Consulting. Accès réservé aux administrateurs."
        />
       <meta name="robots" content="noindex, nofollow" />
        <meta name="googlebot" content="noindex, nofollow" />
        <meta name="bingbot" content="noindex, nofollow" />
        <meta name="yandexbot" content="noindex, nofollow" />
        <meta name="duckduckbot" content="noindex, nofollow" />
        <meta name="baidu" content="noindex, nofollow" />
        <meta name="naver" content="noindex, nofollow" />
        <meta name="seznam" content="noindex, nofollow" />        

      </Helmet> 
      <div className="min-h-screen bg-gradient-to-br from-slate-50 to-blue-50/30 max-w-[1024px] mx-auto overflow-x-hidden">
        {/* Header */}
        <div className="mb-4 px-4">
          <div className="flex items-center gap-2 mb-1">
            <div className="p-2 bg-blue-500 rounded-lg">
              <Users className="w-5 h-5 text-white" />
            </div>
            <div>
              <h1 className="text-xl font-bold text-slate-800">Gestion des Utilisateurs</h1>
              <p className="text-slate-600 text-sm">Administrez les comptes utilisateurs</p>
=======

  return (
    <div className="min-h-screen bg-gradient-to-br from-slate-50 to-blue-50/30 max-w-[1024px] mx-auto overflow-x-hidden">
      {/* Header */}
      <div className="mb-4 px-4">
        <div className="flex items-center gap-2 mb-1">
          <div className="p-2 bg-blue-500 rounded-lg">
            <Users className="w-5 h-5 text-white" />
          </div>
          <div>
            <h1 className="text-xl font-bold text-slate-800">Gestion des Utilisateurs</h1>
            <p className="text-slate-600 text-sm">Administrez les comptes utilisateurs</p>
          </div>
        </div>
      </div>

      {/* Cartes de statistiques compactes */}
      {stats && (
        <div className="grid grid-cols-2 lg:grid-cols-5 gap-2 mb-4 px-4">
          <div className="bg-white rounded-xl border border-slate-200/60 p-3 shadow-sm">
            <div className="flex items-center">
              <div className="p-2 bg-blue-500 rounded-lg">
                <Users className="w-4 h-4 text-white" />
              </div>
              <div className="ml-2">
                <p className="text-xs text-slate-600">Total</p>
                <p className="text-lg font-bold text-slate-800">{stats.totalUsers}</p>
              </div>
            </div>
          </div>

          <div className="bg-white rounded-xl border border-slate-200/60 p-3 shadow-sm">
            <div className="flex items-center">
              <div className="p-2 bg-emerald-500 rounded-lg">
                <UserCheck className="w-4 h-4 text-white" />
              </div>
              <div className="ml-2">
                <p className="text-xs text-slate-600">Actifs</p>
                <p className="text-lg font-bold text-slate-800">{stats.activeUsers}</p>
              </div>
>>>>>>> f7d8d7e9
            </div>
          </div>
        </div>

<<<<<<< HEAD
        {/* Cartes de statistiques compactes */}
        {stats && (
          <div className="grid grid-cols-2 lg:grid-cols-5 gap-2 mb-4 px-4">
            <div className="bg-white rounded-xl border border-slate-200/60 p-3 shadow-sm">
              <div className="flex items-center">
                <div className="p-2 bg-blue-500 rounded-lg">
                  <Users className="w-4 h-4 text-white" />
                </div>
                <div className="ml-2">
                  <p className="text-xs text-slate-600">Total</p>
                  <p className="text-lg font-bold text-slate-800">{stats.totalUsers}</p>
                </div>
              </div>
            </div>

            <div className="bg-white rounded-xl border border-slate-200/60 p-3 shadow-sm">
              <div className="flex items-center">
                <div className="p-2 bg-emerald-500 rounded-lg">
                  <UserCheck className="w-4 h-4 text-white" />
                </div>
                <div className="ml-2">
                  <p className="text-xs text-slate-600">Actifs</p>
                  <p className="text-lg font-bold text-slate-800">{stats.activeUsers}</p>
                </div>
              </div>
            </div>

            <div className="bg-white rounded-xl border border-slate-200/60 p-3 shadow-sm">
              <div className="flex items-center">
                <div className="p-2 bg-rose-500 rounded-lg">
                  <UserX className="w-4 h-4 text-white" />
                </div>
                <div className="ml-2">
                  <p className="text-xs text-slate-600">Inactifs</p>
                  <p className="text-lg font-bold text-slate-800">{stats.inactiveUsers}</p>
                </div>
=======
          <div className="bg-white rounded-xl border border-slate-200/60 p-3 shadow-sm">
            <div className="flex items-center">
              <div className="p-2 bg-rose-500 rounded-lg">
                <UserX className="w-4 h-4 text-white" />
              </div>
              <div className="ml-2">
                <p className="text-xs text-slate-600">Inactifs</p>
                <p className="text-lg font-bold text-slate-800">{stats.inactiveUsers}</p>
              </div>
            </div>
          </div>

          <div className="bg-white rounded-xl border border-slate-200/60 p-3 shadow-sm">
            <div className="flex items-center">
              <div className="p-2 bg-purple-500 rounded-lg">
                <ShieldCheck className="w-4 h-4 text-white" />
              </div>
              <div className="ml-2">
                <p className="text-xs text-slate-600">Admins</p>
                <p className="text-lg font-bold text-slate-800">{stats.adminUsers}</p>
>>>>>>> f7d8d7e9
              </div>
            </div>

<<<<<<< HEAD
            <div className="bg-white rounded-xl border border-slate-200/60 p-3 shadow-sm">
              <div className="flex items-center">
                <div className="p-2 bg-purple-500 rounded-lg">
                  <ShieldCheck className="w-4 h-4 text-white" />
                </div>
                <div className="ml-2">
                  <p className="text-xs text-slate-600">Admins</p>
                  <p className="text-lg font-bold text-slate-800">{stats.adminUsers}</p>
                </div>
              </div>
            </div>

            <div className="bg-white rounded-xl border border-slate-200/60 p-3 shadow-sm">
              <div className="flex items-center">
                <div className="p-2 bg-slate-500 rounded-lg">
                  <User className="w-4 h-4 text-white" />
                </div>
                <div className="ml-2">
                  <p className="text-xs text-slate-600">Utilisateurs</p>
                  <p className="text-lg font-bold text-slate-800">{stats.regularUsers}</p>
                </div>
              </div>
            </div>
          </div>
        )}

        {/* Barre de recherche et actions */}
        <div className="bg-white rounded-xl border border-slate-200/60 p-3 mb-4 shadow-sm mx-4">
          <div className="flex flex-col space-y-3">
            {/* Recherche avec icône */}
            <div className="relative">
              <div className="absolute inset-y-0 left-0 pl-3 flex items-center pointer-events-none">
                <Search className="w-4 h-4 text-slate-400" />
              </div>
              <input
                type="text"
                placeholder="Rechercher un utilisateur..."
                value={searchTerm}
                onChange={(e) => setSearchTerm(e.target.value)}
                className="w-full pl-10 pr-4 py-2.5 bg-white border border-slate-300 rounded-lg focus:outline-none focus:ring-none focus:border-blue-500 hover:border-blue-400 transition-all duration-200"
              />
            </div>

            {/* Actions */}
            <div className="flex gap-2">
              <button
                onClick={() => {
                  loadUsers();
                  loadStats();
                  toast.info('🔄 Actualisation...');
                }}
                className="flex-1 px-3 py-2.5 bg-slate-500 text-white rounded-lg hover:bg-slate-600 focus:outline-none focus:ring-none focus:border-blue-500 transition-all duration-200 flex items-center justify-center gap-2"
              >
                <RefreshCw className="w-4 h-4" />
                <span className="text-sm">Actualiser</span>
              </button>

              <button
                onClick={() => setIsAddModalOpen(true)}
                className="flex-1 px-3 py-2.5 bg-blue-500 text-white rounded-lg hover:bg-blue-600 focus:outline-none focus:ring-none focus:border-blue-500 transition-all duration-200 flex items-center justify-center gap-2"
              >
                <Plus className="w-4 h-4" />
                <span className="text-sm">Nouveau</span>
              </button>
            </div>
          </div>
        </div>

        {/* Liste des utilisateurs */}
        <div className="bg-white rounded-xl border border-slate-200/60 overflow-hidden shadow-sm mx-4">
          {/* En-tête */}
          <div className="px-4 py-3 bg-gradient-to-r from-blue-500 to-blue-600 text-white">
            <div className="flex items-center justify-between">
              <div className="flex items-center gap-2">
                <User className="w-4 h-4" />
                <h2 className="text-base font-semibold">Liste des Utilisateurs</h2>
                <span className="bg-blue-400 text-blue-100 px-2 py-0.5 rounded-full text-xs">
                  {filteredUsers.length}
                </span>
              </div>
            </div>
=======
          <div className="bg-white rounded-xl border border-slate-200/60 p-3 shadow-sm">
            <div className="flex items-center">
              <div className="p-2 bg-slate-500 rounded-lg">
                <User className="w-4 h-4 text-white" />
              </div>
              <div className="ml-2">
                <p className="text-xs text-slate-600">Utilisateurs</p>
                <p className="text-lg font-bold text-slate-800">{stats.regularUsers}</p>
              </div>
            </div>
          </div>
        </div>
      )}

      {/* Barre de recherche et actions */}
      <div className="bg-white rounded-xl border border-slate-200/60 p-3 mb-4 shadow-sm mx-4">
        <div className="flex flex-col space-y-3">
          {/* Recherche avec icône */}
          <div className="relative">
            <div className="absolute inset-y-0 left-0 pl-3 flex items-center pointer-events-none">
              <Search className="w-4 h-4 text-slate-400" />
            </div>
            <input
              type="text"
              placeholder="Rechercher un utilisateur..."
              value={searchTerm}
              onChange={(e) => setSearchTerm(e.target.value)}
              className="w-full pl-10 pr-4 py-2.5 bg-white border border-slate-300 rounded-lg focus:outline-none focus:ring-none focus:border-blue-500 hover:border-blue-400 transition-all duration-200"
            />
          </div>

          {/* Actions */}
          <div className="flex gap-2">
            <button
              onClick={() => {
                loadUsers();
                loadStats();
                toast.info('🔄 Actualisation...');
              }}
              className="flex-1 px-3 py-2.5 bg-slate-500 text-white rounded-lg hover:bg-slate-600 focus:outline-none focus:ring-none focus:border-blue-500 transition-all duration-200 flex items-center justify-center gap-2"
            >
              <RefreshCw className="w-4 h-4" />
              <span className="text-sm">Actualiser</span>
            </button>

            <button
              onClick={() => setIsAddModalOpen(true)}
              className="flex-1 px-3 py-2.5 bg-blue-500 text-white rounded-lg hover:bg-blue-600 focus:outline-none focus:ring-none focus:border-blue-500 transition-all duration-200 flex items-center justify-center gap-2"
            >
              <Plus className="w-4 h-4" />
              <span className="text-sm">Nouveau</span>
            </button>
>>>>>>> f7d8d7e9
          </div>
        </div>
      </div>

<<<<<<< HEAD
          {/* Version tablette - Cartes améliorées */}
          <div className="lg:hidden">
            {isLoading ? (
              <div className="p-4 text-center">
                <div className="animate-spin rounded-full h-8 w-8 border-t-2 border-b-2 border-blue-500 mx-auto"></div>
                <p className="text-slate-600 mt-2 text-sm">Chargement sécurisé...</p>
              </div>
            ) : filteredUsers.length === 0 ? (
              <div className="p-6 text-center text-slate-500">
                <User className="w-12 h-12 mx-auto mb-2 text-slate-400" />
                <p className="text-slate-500">Aucun utilisateur trouvé</p>
                {searchTerm && (
                  <p className="text-slate-400 text-sm mt-1">
                    Aucun résultat pour "{searchTerm}"
                  </p>
                )}
              </div>
            ) : (
              <div className="divide-y divide-slate-200">
                {filteredUsers.map((user) => (
                  <div key={user._id} className="p-4 hover:bg-slate-50 transition-colors">
                    <div className="flex justify-between items-start mb-3">
                      <div className="flex items-center flex-1 min-w-0">
                        <div className="w-12 h-12 bg-gradient-to-br from-blue-500 to-blue-600 rounded-full flex items-center justify-center flex-shrink-0">
                          <User className="w-6 h-6 text-white" />
                        </div>
                        <div className="ml-3 flex-1 min-w-0">
                          <h3 className="font-semibold text-slate-800 truncate">
                            {user.firstName} {user.lastName}
                          </h3>
                          <div className="flex items-center gap-1 mt-1">
                            <Mail className="w-3 h-3 text-slate-400 flex-shrink-0" />
                            <p className="text-xs text-slate-600 truncate">
                              {user.email}
                            </p>
                          </div>
                        </div>
                      </div>
                      
                      <div className="relative flex-shrink-0">
                        <button
                          onClick={() => setShowMobileMenu(showMobileMenu === user._id ? null : user._id)}
                          className="p-2 hover:bg-slate-100 rounded-lg focus:outline-none focus:ring-none focus:border-blue-500 transition-all duration-200"
                        >
                          <MoreVertical className="w-4 h-4 text-slate-500" />
                        </button>
                        
                        {showMobileMenu === user._id && (
                          <div className="absolute right-0 top-10 bg-white border border-slate-200 rounded-lg shadow-lg z-10 min-w-[180px]">
                            <button
                              onClick={() => openEditModal(user)}
                              className="w-full px-4 py-2.5 text-sm text-blue-600 hover:bg-blue-50 flex items-center gap-2 border-b border-slate-200 focus:outline-none focus:ring-none"
                            >
                              <Edit className="w-4 h-4" />
                              Modifier
                            </button>
                            <button
                              onClick={() => openPasswordModal(user)}
                              className="w-full px-4 py-2.5 text-sm text-green-600 hover:bg-green-50 flex items-center gap-2 border-b border-slate-200 focus:outline-none focus:ring-none"
                            >
                              <Key className="w-4 h-4" />
                              Réinit. MDP
                            </button>
                            <button
                              onClick={() => handleToggleStatus(user)}
                              disabled={user._id === currentUser?.id}
                              className="w-full px-4 py-2.5 text-sm text-amber-600 hover:bg-amber-50 flex items-center gap-2 border-b border-slate-200 disabled:opacity-50 focus:outline-none focus:ring-none"
                            >
                              {user.isActive ? <EyeOff className="w-4 h-4" /> : <Eye className="w-4 h-4" />}
                              {user.isActive ? 'Désactiver' : 'Activer'}
                            </button>
                            <button
                              onClick={() => openDeleteModal(user)}
                              disabled={user._id === currentUser?.id}
                              className="w-full px-4 py-2.5 text-sm text-red-600 hover:bg-red-50 flex items-center gap-2 disabled:opacity-50 focus:outline-none focus:ring-none"
                            >
                              <Trash2 className="w-4 h-4" />
                              Supprimer
                            </button>
                          </div>
                        )}
                      </div>
                    </div>

                    <div className="flex flex-wrap gap-2 mb-3">
                      <span className={`inline-flex items-center px-3 py-1.5 rounded-full text-sm font-medium border ${getRoleColor(user.role)}`}>
                        {getRoleIcon(user.role)}
                        <span className="ml-1.5">{getRoleText(user.role)}</span>
                      </span>
                      <span className={`inline-flex items-center px-3 py-1.5 rounded-full text-sm font-medium border ${getStatusColor(user.isActive)}`}>
                        {getStatusIcon(user.isActive)}
                        <span className="ml-1.5">{getStatusText(user.isActive)}</span>
                      </span>
                    </div>

                    <div className="flex items-center gap-2 text-sm text-slate-600 mb-2">
                      <Phone className="w-4 h-4 text-slate-400 flex-shrink-0" />
                      <span className="truncate">{user.telephone}</span>
                    </div>

                    <div className="text-xs text-slate-500 truncate">
                      ID: {user._id}
                    </div>
                  </div>
                ))}
              </div>
            )}
          </div>

          {/* Version desktop - Tableau */}
          <div className="hidden lg:block overflow-x-auto">
            <table className="w-full min-w-[800px]">
              <thead className="bg-slate-50">
                <tr>
                  <th className="px-4 py-3 text-left text-xs font-semibold text-slate-700 uppercase tracking-wider">
                    <div className="flex items-center gap-2">
                      <User className="w-4 h-4" />
                      Utilisateur
                    </div>
                  </th>
                  <th className="px-4 py-3 text-left text-xs font-semibold text-slate-700 uppercase tracking-wider">
                    <div className="flex items-center gap-2">
                      <Mail className="w-4 h-4" />
                      Contact
                    </div>
                  </th>
                  <th className="px-4 py-3 text-left text-xs font-semibold text-slate-700 uppercase tracking-wider">
                    <div className="flex items-center gap-2">
                      <Shield className="w-4 h-4" />
                      Rôle
                    </div>
                  </th>
                  <th className="px-4 py-3 text-left text-xs font-semibold text-slate-700 uppercase tracking-wider">
                    Statut
                  </th>
                  <th className="px-4 py-3 text-left text-xs font-semibold text-slate-700 uppercase tracking-wider">
                    Actions
                  </th>
                </tr>
              </thead>
              <tbody className="bg-white divide-y divide-slate-200">
                {isLoading ? (
                  <tr>
                    <td colSpan={5} className="px-4 py-8 text-center">
                      <div className="flex justify-center">
                        <div className="animate-spin rounded-full h-8 w-8 border-t-2 border-b-2 border-blue-500"></div>
                      </div>
                      <p className="text-slate-600 mt-2 text-sm">Chargement sécurisé...</p>
                    </td>
                  </tr>
                ) : filteredUsers.length === 0 ? (
                  <tr>
                    <td colSpan={5} className="px-4 py-8 text-center">
                      <User className="w-16 h-16 mx-auto mb-4 text-slate-400" />
                      <p className="text-slate-500">Aucun utilisateur trouvé</p>
                    </td>
                  </tr>
                ) : (
                  filteredUsers.map((user) => (
                    <tr key={user._id} className="hover:bg-slate-50 transition-colors">
                      <td className="px-4 py-4">
                        <div className="flex items-center">
                          <div className="w-10 h-10 bg-gradient-to-br from-blue-500 to-blue-600 rounded-full flex items-center justify-center">
                            <User className="w-5 h-5 text-white" />
                          </div>
                          <div className="ml-3">
                            <p className="text-sm font-medium text-slate-800">
                              {user.firstName} {user.lastName}
                            </p>
                            <p className="text-xs text-slate-500">
                              ID: {user._id.substring(0, 8)}...
                            </p>
                          </div>
                        </div>
                      </td>
                      
                      <td className="px-4 py-4">
                        <div className="space-y-1">
                          <div className="flex items-center gap-2 text-sm text-slate-700">
                            <Mail className="w-4 h-4 text-slate-400" />
                            <span>{user.email}</span>
                          </div>
                          <div className="flex items-center gap-2 text-sm text-slate-700">
                            <Phone className="w-4 h-4 text-slate-400" />
                            <span>{user.telephone}</span>
                          </div>
                        </div>
                      </td>
                      
                      <td className="px-4 py-4">
                        <span className={`inline-flex items-center px-3 py-1.5 rounded-full text-xs font-medium border ${getRoleColor(user.role)}`}>
                          {getRoleIcon(user.role)}
                          <span className="ml-1.5">{getRoleText(user.role)}</span>
                        </span>
                      </td>

                      <td className="px-4 py-4">
                        <span className={`inline-flex items-center px-3 py-1.5 rounded-full text-xs font-medium border ${getStatusColor(user.isActive)}`}>
                          {getStatusIcon(user.isActive)}
                          <span className="ml-1.5">{getStatusText(user.isActive)}</span>
                        </span>
                      </td>
                      
                      <td className="px-4 py-4">
                        <div className="flex items-center gap-1">
                          <button
                            onClick={() => openEditModal(user)}
                            className="p-2 text-blue-600 hover:text-blue-700 hover:bg-blue-50 rounded-lg focus:outline-none focus:ring-none focus:border-blue-500 transition-all duration-200"
                            title="Modifier l'utilisateur"
                          >
                            <Edit className="w-4 h-4" />
                          </button>

                          <button
                            onClick={() => openPasswordModal(user)}
                            className="p-2 text-green-600 hover:text-green-700 hover:bg-green-50 rounded-lg focus:outline-none focus:ring-none focus:border-blue-500 transition-all duration-200"
                            title="Réinitialiser le mot de passe"
                          >
                            <Key className="w-4 h-4" />
                          </button>
                          
                          <button
                            onClick={() => handleToggleStatus(user)}
                            disabled={user._id === currentUser?.id}
                            className={`p-2 rounded-lg focus:outline-none focus:ring-none focus:border-blue-500 transition-all duration-200 ${
                              user._id === currentUser?.id
                                ? 'text-slate-400 cursor-not-allowed'
                                : user.isActive
                                ? 'text-amber-600 hover:text-amber-700 hover:bg-amber-50'
                                : 'text-emerald-600 hover:text-emerald-700 hover:bg-emerald-50'
                            }`}
                            title={user._id === currentUser?.id ? "Impossible de modifier votre statut" : user.isActive ? "Désactiver" : "Activer"}
                          >
                            {user.isActive ? <EyeOff className="w-4 h-4" /> : <Eye className="w-4 h-4" />}
                          </button>
                          
                          <button
                            onClick={() => openDeleteModal(user)}
                            disabled={user._id === currentUser?.id}
                            className={`p-2 rounded-lg focus:outline-none focus:ring-none focus:border-blue-500 transition-all duration-200 ${
                              user._id === currentUser?.id
                                ? 'text-slate-400 cursor-not-allowed'
                                : 'text-red-600 hover:text-red-700 hover:bg-red-50'
                            }`}
                            title={user._id === currentUser?.id ? "Impossible de supprimer votre compte" : "Supprimer"}
                          >
                            <Trash2 className="w-4 h-4" />
                          </button>
                        </div>
                      </td>
                    </tr>
                  ))
                )}
              </tbody>
            </table>
          </div>
=======
      {/* Liste des utilisateurs */}
      <div className="bg-white rounded-xl border border-slate-200/60 overflow-hidden shadow-sm mx-4">
        {/* En-tête */}
        <div className="px-4 py-3 bg-gradient-to-r from-blue-500 to-blue-600 text-white">
          <div className="flex items-center justify-between">
            <div className="flex items-center gap-2">
              <User className="w-4 h-4" />
              <h2 className="text-base font-semibold">Liste des Utilisateurs</h2>
              <span className="bg-blue-400 text-blue-100 px-2 py-0.5 rounded-full text-xs">
                {filteredUsers.length}
              </span>
            </div>
          </div>
        </div>

        {/* Version tablette - Cartes améliorées */}
        <div className="lg:hidden">
          {isLoading ? (
            <div className="p-4 text-center">
              <div className="animate-spin rounded-full h-8 w-8 border-t-2 border-b-2 border-blue-500 mx-auto"></div>
              <p className="text-slate-600 mt-2 text-sm">Chargement sécurisé...</p>
            </div>
          ) : filteredUsers.length === 0 ? (
            <div className="p-6 text-center text-slate-500">
              <User className="w-12 h-12 mx-auto mb-2 text-slate-400" />
              <p className="text-slate-500">Aucun utilisateur trouvé</p>
              {searchTerm && (
                <p className="text-slate-400 text-sm mt-1">
                  Aucun résultat pour "{searchTerm}"
                </p>
              )}
            </div>
          ) : (
            <div className="divide-y divide-slate-200">
              {filteredUsers.map((user) => (
                <div key={user._id} className="p-4 hover:bg-slate-50 transition-colors">
                  <div className="flex justify-between items-start mb-3">
                    <div className="flex items-center flex-1 min-w-0">
                      <div className="w-12 h-12 bg-gradient-to-br from-blue-500 to-blue-600 rounded-full flex items-center justify-center flex-shrink-0">
                        <User className="w-6 h-6 text-white" />
                      </div>
                      <div className="ml-3 flex-1 min-w-0">
                        <h3 className="font-semibold text-slate-800 truncate">
                          {user.firstName} {user.lastName}
                        </h3>
                        <div className="flex items-center gap-1 mt-1">
                          <Mail className="w-3 h-3 text-slate-400 flex-shrink-0" />
                          <p className="text-xs text-slate-600 truncate">
                            {user.email}
                          </p>
                        </div>
                      </div>
                    </div>
                    
                    <div className="relative flex-shrink-0">
                      <button
                        onClick={() => setShowMobileMenu(showMobileMenu === user._id ? null : user._id)}
                        className="p-2 hover:bg-slate-100 rounded-lg focus:outline-none focus:ring-none focus:border-blue-500 transition-all duration-200"
                      >
                        <MoreVertical className="w-4 h-4 text-slate-500" />
                      </button>
                      
                      {showMobileMenu === user._id && (
                        <div className="absolute right-0 top-10 bg-white border border-slate-200 rounded-lg shadow-lg z-10 min-w-[180px]">
                          <button
                            onClick={() => openEditModal(user)}
                            className="w-full px-4 py-2.5 text-sm text-blue-600 hover:bg-blue-50 flex items-center gap-2 border-b border-slate-200 focus:outline-none focus:ring-none"
                          >
                            <Edit className="w-4 h-4" />
                            Modifier
                          </button>
                          <button
                            onClick={() => openPasswordModal(user)}
                            className="w-full px-4 py-2.5 text-sm text-green-600 hover:bg-green-50 flex items-center gap-2 border-b border-slate-200 focus:outline-none focus:ring-none"
                          >
                            <Key className="w-4 h-4" />
                            Réinit. MDP
                          </button>
                          <button
                            onClick={() => handleToggleStatus(user)}
                            disabled={user._id === currentUser?.id}
                            className="w-full px-4 py-2.5 text-sm text-amber-600 hover:bg-amber-50 flex items-center gap-2 border-b border-slate-200 disabled:opacity-50 focus:outline-none focus:ring-none"
                          >
                            {user.isActive ? <EyeOff className="w-4 h-4" /> : <Eye className="w-4 h-4" />}
                            {user.isActive ? 'Désactiver' : 'Activer'}
                          </button>
                          <button
                            onClick={() => openDeleteModal(user)}
                            disabled={user._id === currentUser?.id}
                            className="w-full px-4 py-2.5 text-sm text-red-600 hover:bg-red-50 flex items-center gap-2 disabled:opacity-50 focus:outline-none focus:ring-none"
                          >
                            <Trash2 className="w-4 h-4" />
                            Supprimer
                          </button>
                        </div>
                      )}
                    </div>
                  </div>

                  <div className="flex flex-wrap gap-2 mb-3">
                    <span className={`inline-flex items-center px-3 py-1.5 rounded-full text-sm font-medium border ${getRoleColor(user.role)}`}>
                      {getRoleIcon(user.role)}
                      <span className="ml-1.5">{getRoleText(user.role)}</span>
                    </span>
                    <span className={`inline-flex items-center px-3 py-1.5 rounded-full text-sm font-medium border ${getStatusColor(user.isActive)}`}>
                      {getStatusIcon(user.isActive)}
                      <span className="ml-1.5">{getStatusText(user.isActive)}</span>
                    </span>
                  </div>

                  <div className="flex items-center gap-2 text-sm text-slate-600 mb-2">
                    <Phone className="w-4 h-4 text-slate-400 flex-shrink-0" />
                    <span className="truncate">{user.telephone}</span>
                  </div>

                  <div className="text-xs text-slate-500 truncate">
                    ID: {user._id}
                  </div>
                </div>
              ))}
            </div>
          )}
        </div>

        {/* Version desktop - Tableau */}
        <div className="hidden lg:block overflow-x-auto">
          <table className="w-full min-w-[800px]">
            <thead className="bg-slate-50">
              <tr>
                <th className="px-4 py-3 text-left text-xs font-semibold text-slate-700 uppercase tracking-wider">
                  <div className="flex items-center gap-2">
                    <User className="w-4 h-4" />
                    Utilisateur
                  </div>
                </th>
                <th className="px-4 py-3 text-left text-xs font-semibold text-slate-700 uppercase tracking-wider">
                  <div className="flex items-center gap-2">
                    <Mail className="w-4 h-4" />
                    Contact
                  </div>
                </th>
                <th className="px-4 py-3 text-left text-xs font-semibold text-slate-700 uppercase tracking-wider">
                  <div className="flex items-center gap-2">
                    <Shield className="w-4 h-4" />
                    Rôle
                  </div>
                </th>
                <th className="px-4 py-3 text-left text-xs font-semibold text-slate-700 uppercase tracking-wider">
                  Statut
                </th>
                <th className="px-4 py-3 text-left text-xs font-semibold text-slate-700 uppercase tracking-wider">
                  Actions
                </th>
              </tr>
            </thead>
            <tbody className="bg-white divide-y divide-slate-200">
              {isLoading ? (
                <tr>
                  <td colSpan={5} className="px-4 py-8 text-center">
                    <div className="flex justify-center">
                      <div className="animate-spin rounded-full h-8 w-8 border-t-2 border-b-2 border-blue-500"></div>
                    </div>
                    <p className="text-slate-600 mt-2 text-sm">Chargement sécurisé...</p>
                  </td>
                </tr>
              ) : filteredUsers.length === 0 ? (
                <tr>
                  <td colSpan={5} className="px-4 py-8 text-center">
                    <User className="w-16 h-16 mx-auto mb-4 text-slate-400" />
                    <p className="text-slate-500">Aucun utilisateur trouvé</p>
                  </td>
                </tr>
              ) : (
                filteredUsers.map((user) => (
                  <tr key={user._id} className="hover:bg-slate-50 transition-colors">
                    <td className="px-4 py-4">
                      <div className="flex items-center">
                        <div className="w-10 h-10 bg-gradient-to-br from-blue-500 to-blue-600 rounded-full flex items-center justify-center">
                          <User className="w-5 h-5 text-white" />
                        </div>
                        <div className="ml-3">
                          <p className="text-sm font-medium text-slate-800">
                            {user.firstName} {user.lastName}
                          </p>
                          <p className="text-xs text-slate-500">
                            ID: {user._id.substring(0, 8)}...
                          </p>
                        </div>
                      </div>
                    </td>
                    
                    <td className="px-4 py-4">
                      <div className="space-y-1">
                        <div className="flex items-center gap-2 text-sm text-slate-700">
                          <Mail className="w-4 h-4 text-slate-400" />
                          <span>{user.email}</span>
                        </div>
                        <div className="flex items-center gap-2 text-sm text-slate-700">
                          <Phone className="w-4 h-4 text-slate-400" />
                          <span>{user.telephone}</span>
                        </div>
                      </div>
                    </td>
                    
                    <td className="px-4 py-4">
                      <span className={`inline-flex items-center px-3 py-1.5 rounded-full text-xs font-medium border ${getRoleColor(user.role)}`}>
                        {getRoleIcon(user.role)}
                        <span className="ml-1.5">{getRoleText(user.role)}</span>
                      </span>
                    </td>

                    <td className="px-4 py-4">
                      <span className={`inline-flex items-center px-3 py-1.5 rounded-full text-xs font-medium border ${getStatusColor(user.isActive)}`}>
                        {getStatusIcon(user.isActive)}
                        <span className="ml-1.5">{getStatusText(user.isActive)}</span>
                      </span>
                    </td>
                    
                    <td className="px-4 py-4">
                      <div className="flex items-center gap-1">
                        <button
                          onClick={() => openEditModal(user)}
                          className="p-2 text-blue-600 hover:text-blue-700 hover:bg-blue-50 rounded-lg focus:outline-none focus:ring-none focus:border-blue-500 transition-all duration-200"
                          title="Modifier l'utilisateur"
                        >
                          <Edit className="w-4 h-4" />
                        </button>

                        <button
                          onClick={() => openPasswordModal(user)}
                          className="p-2 text-green-600 hover:text-green-700 hover:bg-green-50 rounded-lg focus:outline-none focus:ring-none focus:border-blue-500 transition-all duration-200"
                          title="Réinitialiser le mot de passe"
                        >
                          <Key className="w-4 h-4" />
                        </button>
                        
                        <button
                          onClick={() => handleToggleStatus(user)}
                          disabled={user._id === currentUser?.id}
                          className={`p-2 rounded-lg focus:outline-none focus:ring-none focus:border-blue-500 transition-all duration-200 ${
                            user._id === currentUser?.id
                              ? 'text-slate-400 cursor-not-allowed'
                              : user.isActive
                              ? 'text-amber-600 hover:text-amber-700 hover:bg-amber-50'
                              : 'text-emerald-600 hover:text-emerald-700 hover:bg-emerald-50'
                          }`}
                          title={user._id === currentUser?.id ? "Impossible de modifier votre statut" : user.isActive ? "Désactiver" : "Activer"}
                        >
                          {user.isActive ? <EyeOff className="w-4 h-4" /> : <Eye className="w-4 h-4" />}
                        </button>
                        
                        <button
                          onClick={() => openDeleteModal(user)}
                          disabled={user._id === currentUser?.id}
                          className={`p-2 rounded-lg focus:outline-none focus:ring-none focus:border-blue-500 transition-all duration-200 ${
                            user._id === currentUser?.id
                              ? 'text-slate-400 cursor-not-allowed'
                              : 'text-red-600 hover:text-red-700 hover:bg-red-50'
                          }`}
                          title={user._id === currentUser?.id ? "Impossible de supprimer votre compte" : "Supprimer"}
                        >
                          <Trash2 className="w-4 h-4" />
                        </button>
                      </div>
                    </td>
                  </tr>
                ))
              )}
            </tbody>
          </table>
>>>>>>> f7d8d7e9
        </div>

<<<<<<< HEAD
        {/* Modal d'ajout d'utilisateur */}
        {isAddModalOpen && (
          <div className="fixed inset-0 bg-black/50 flex items-center justify-center z-50 p-4">
            <div className="bg-white rounded-xl border border-slate-200/60 max-w-md w-full max-h-[85vh] overflow-y-auto">
              <div className="flex items-center justify-between p-4 border-b border-slate-200 sticky top-0 bg-white">
                <h2 className="text-lg font-bold text-slate-800 flex items-center gap-2">
                  <User className="w-5 h-5 text-blue-500" />
                  Nouvel Utilisateur
                </h2>
                <button
                  onClick={() => setIsAddModalOpen(false)}
                  className="p-1.5 hover:bg-slate-100 rounded-lg focus:outline-none focus:ring-none focus:border-blue-500 transition-all duration-200"
                >
                  <X className="w-5 h-5 text-slate-500" />
                </button>
              </div>
              
              <div className="p-4 space-y-4">
                <div className="grid grid-cols-2 gap-4">
                  <div className="space-y-2">
                    <label className="text-sm font-medium text-slate-700 flex items-center gap-2">
                      <User className="w-4 h-4 text-slate-400" />
                      Prénom *
                    </label>
                    <input
                      type="text"
                      value={newUser.firstName}
                      onChange={(e) => setNewUser({ ...newUser, firstName: e.target.value })}
                      placeholder="Jean"
                      className="w-full px-3 py-2.5 text-sm border border-slate-300 rounded-lg focus:outline-none focus:ring-none focus:border-blue-500 hover:border-blue-400 transition-all duration-200"
                    />
                  </div>
                  
                  <div className="space-y-2">
                    <label className="text-sm font-medium text-slate-700 flex items-center gap-2">
                      <User className="w-4 h-4 text-slate-400" />
                      Nom *
                    </label>
                    <input
                      type="text"
                      value={newUser.lastName}
                      onChange={(e) => setNewUser({ ...newUser, lastName: e.target.value })}
                      placeholder="Dupont"
                      className="w-full px-3 py-2.5 text-sm border border-slate-300 rounded-lg focus:outline-none focus:ring-none focus:border-blue-500 hover:border-blue-400 transition-all duration-200"
                    />
                  </div>
                </div>
                
                <div className="space-y-2">
                  <label className="text-sm font-medium text-slate-700 flex items-center gap-2">
                    <Mail className="w-4 h-4 text-slate-400" />
                    Email *
                  </label>
                  <input
                    type="email"
                    value={newUser.email}
                    onChange={(e) => setNewUser({ ...newUser, email: e.target.value })}
                    placeholder="jean.dupont@example.com"
                    className="w-full px-3 py-2.5 text-sm border border-slate-300 rounded-lg focus:outline-none focus:ring-none focus:border-blue-500 hover:border-blue-400 transition-all duration-200"
                  />
                </div>
                
                <div className="space-y-2">
                  <label className="text-sm font-medium text-slate-700 flex items-center gap-2">
                    <Phone className="w-4 h-4 text-slate-400" />
                    Téléphone *
                  </label>
                  <input
                    type="tel"
                    value={newUser.telephone}
                    onChange={(e) => setNewUser({ ...newUser, telephone: e.target.value })}
                    placeholder="+33 1 23 45 67 89"
                    className="w-full px-3 py-2.5 text-sm border border-slate-300 rounded-lg focus:outline-none focus:ring-none focus:border-blue-500 hover:border-blue-400 transition-all duration-200"
                  />
                </div>

                <div className="space-y-2">
                  <label className="text-sm font-medium text-slate-700 flex items-center gap-2">
                    <Key className="w-4 h-4 text-slate-400" />
                    Mot de passe *
                  </label>
                  <div className="relative">
                    <input
                      type={showPassword ? "text" : "password"}
                      value={newUser.password}
                      onChange={(e) => setNewUser({ ...newUser, password: e.target.value })}
                      placeholder="Minimum 8 caractères"
                      className="w-full px-3 py-2.5 pr-10 text-sm border border-slate-300 rounded-lg focus:outline-none focus:ring-none focus:border-blue-500 hover:border-blue-400 transition-all duration-200"
                    />
                    <button
                      type="button"
                      onClick={() => setShowPassword(!showPassword)}
                      className="absolute inset-y-0 right-0 pr-3 flex items-center text-slate-400 hover:text-slate-600 focus:outline-none focus:ring-none"
                    >
                      {showPassword ? <EyeOff className="w-4 h-4" /> : <Eye className="w-4 h-4" />}
                    </button>
                  </div>
                  <p className="text-xs text-slate-500">
                    Doit contenir au moins 8 caractères
                  </p>
                </div>
                
                <div className="space-y-2">
                  <label className="text-sm font-medium text-slate-700 flex items-center gap-2">
                    <Shield className="w-4 h-4 text-slate-400" />
                    Rôle
                  </label>
                  <select
                    value={newUser.role}
                    onChange={(e) => setNewUser({ ...newUser, role: e.target.value as 'admin' | 'user' })}
                    className="w-full px-3 py-2.5 text-sm border border-slate-300 rounded-lg focus:outline-none focus:ring-none focus:border-blue-500 hover:border-blue-400 transition-all duration-200"
                  >
                    <option value="user">Utilisateur</option>
                    <option value="admin">Administrateur</option>
                  </select>
=======
      {/* Modal d'ajout d'utilisateur */}
      {isAddModalOpen && (
        <div className="fixed inset-0 bg-black/50 flex items-center justify-center z-50 p-4">
          <div className="bg-white rounded-xl border border-slate-200/60 max-w-md w-full max-h-[85vh] overflow-y-auto">
            <div className="flex items-center justify-between p-4 border-b border-slate-200 sticky top-0 bg-white">
              <h2 className="text-lg font-bold text-slate-800 flex items-center gap-2">
                <User className="w-5 h-5 text-blue-500" />
                Nouvel Utilisateur
              </h2>
              <button
                onClick={() => setIsAddModalOpen(false)}
                className="p-1.5 hover:bg-slate-100 rounded-lg focus:outline-none focus:ring-none focus:border-blue-500 transition-all duration-200"
              >
                <X className="w-5 h-5 text-slate-500" />
              </button>
            </div>
            
            <div className="p-4 space-y-4">
              <div className="grid grid-cols-2 gap-4">
                <div className="space-y-2">
                  <label className="text-sm font-medium text-slate-700 flex items-center gap-2">
                    <User className="w-4 h-4 text-slate-400" />
                    Prénom *
                  </label>
                  <input
                    type="text"
                    value={newUser.firstName}
                    onChange={(e) => setNewUser({ ...newUser, firstName: e.target.value })}
                    placeholder="Jean"
                    className="w-full px-3 py-2.5 text-sm border border-slate-300 rounded-lg focus:outline-none focus:ring-none focus:border-blue-500 hover:border-blue-400 transition-all duration-200"
                  />
                </div>
                
                <div className="space-y-2">
                  <label className="text-sm font-medium text-slate-700 flex items-center gap-2">
                    <User className="w-4 h-4 text-slate-400" />
                    Nom *
                  </label>
                  <input
                    type="text"
                    value={newUser.lastName}
                    onChange={(e) => setNewUser({ ...newUser, lastName: e.target.value })}
                    placeholder="Dupont"
                    className="w-full px-3 py-2.5 text-sm border border-slate-300 rounded-lg focus:outline-none focus:ring-none focus:border-blue-500 hover:border-blue-400 transition-all duration-200"
                  />
                </div>
              </div>
              
              <div className="space-y-2">
                <label className="text-sm font-medium text-slate-700 flex items-center gap-2">
                  <Mail className="w-4 h-4 text-slate-400" />
                  Email *
                </label>
                <input
                  type="email"
                  value={newUser.email}
                  onChange={(e) => setNewUser({ ...newUser, email: e.target.value })}
                  placeholder="jean.dupont@example.com"
                  className="w-full px-3 py-2.5 text-sm border border-slate-300 rounded-lg focus:outline-none focus:ring-none focus:border-blue-500 hover:border-blue-400 transition-all duration-200"
                />
              </div>
              
              <div className="space-y-2">
                <label className="text-sm font-medium text-slate-700 flex items-center gap-2">
                  <Phone className="w-4 h-4 text-slate-400" />
                  Téléphone *
                </label>
                <input
                  type="tel"
                  value={newUser.telephone}
                  onChange={(e) => setNewUser({ ...newUser, telephone: e.target.value })}
                  placeholder="+33 1 23 45 67 89"
                  className="w-full px-3 py-2.5 text-sm border border-slate-300 rounded-lg focus:outline-none focus:ring-none focus:border-blue-500 hover:border-blue-400 transition-all duration-200"
                />
              </div>

              <div className="space-y-2">
                <label className="text-sm font-medium text-slate-700 flex items-center gap-2">
                  <Key className="w-4 h-4 text-slate-400" />
                  Mot de passe *
                </label>
                <div className="relative">
                  <input
                    type={showPassword ? "text" : "password"}
                    value={newUser.password}
                    onChange={(e) => setNewUser({ ...newUser, password: e.target.value })}
                    placeholder="Minimum 8 caractères"
                    className="w-full px-3 py-2.5 pr-10 text-sm border border-slate-300 rounded-lg focus:outline-none focus:ring-none focus:border-blue-500 hover:border-blue-400 transition-all duration-200"
                  />
                  <button
                    type="button"
                    onClick={() => setShowPassword(!showPassword)}
                    className="absolute inset-y-0 right-0 pr-3 flex items-center text-slate-400 hover:text-slate-600 focus:outline-none focus:ring-none"
                  >
                    {showPassword ? <EyeOff className="w-4 h-4" /> : <Eye className="w-4 h-4" />}
                  </button>
>>>>>>> f7d8d7e9
                </div>
                <p className="text-xs text-slate-500">
                  Doit contenir au moins 8 caractères
                </p>
              </div>
              
<<<<<<< HEAD
              <div className="flex gap-3 p-4 border-t border-slate-200 sticky bottom-0 bg-white">
                <button
                  onClick={() => setIsAddModalOpen(false)}
                  className="flex-1 px-4 py-2.5 text-sm text-slate-700 bg-white border border-slate-300 rounded-lg hover:bg-slate-50 focus:outline-none focus:ring-none focus:border-blue-500 hover:border-blue-400 transition-all duration-200"
                >
                  Annuler
                </button>
                <button
                  onClick={handleAddUser}
                  className="flex-1 px-4 py-2.5 text-sm bg-blue-500 text-white rounded-lg hover:bg-blue-600 focus:outline-none focus:ring-none focus:border-blue-500 transition-all duration-200 flex items-center justify-center gap-2"
                >
                  <User className="w-4 h-4" />
                  Créer
                </button>
              </div>
            </div>
          </div>
        )}

        {/* Modal de modification d'utilisateur */}
        {isEditModalOpen && selectedUser && (
          <div className="fixed inset-0 bg-black/50 flex items-center justify-center z-50 p-4">
            <div className="bg-white rounded-xl border border-slate-200/60 max-w-md w-full max-h-[85vh] overflow-y-auto">
              <div className="flex items-center justify-between p-4 border-b border-slate-200 sticky top-0 bg-white">
                <h2 className="text-lg font-bold text-slate-800 flex items-center gap-2">
                  <Edit className="w-5 h-5 text-blue-500" />
                  Modifier l'utilisateur
                </h2>
                <button
                  onClick={() => setIsEditModalOpen(false)}
                  className="p-1.5 hover:bg-slate-100 rounded-lg focus:outline-none focus:ring-none focus:border-blue-500 transition-all duration-200"
                >
                  <X className="w-5 h-5 text-slate-500" />
                </button>
              </div>
              
              <div className="p-4 space-y-4">
                {/* Informations utilisateur */}
                <div className="bg-slate-50 rounded-lg p-3">
                  <p className="text-sm font-medium text-slate-700">
                    Modification de: <span className="font-semibold">{selectedUser.firstName} {selectedUser.lastName}</span>
                  </p>
                  <p className="text-xs text-slate-500 mt-1">ID: {selectedUser._id}</p>
                </div>

                {/* Champs non modifiables */}
                <div className="grid grid-cols-2 gap-4">
                  <div className="space-y-2">
                    <label className="text-sm font-medium text-slate-700 flex items-center gap-2">
                      <User className="w-4 h-4 text-slate-400" />
                      Prénom
                    </label>
                    <input
                      type="text"
                      value={selectedUser.firstName}
                      disabled
                      className="w-full px-3 py-2.5 text-sm border border-slate-300 rounded-lg bg-slate-100 text-slate-500 cursor-not-allowed"
                    />
                    <p className="text-xs text-slate-500">Non modifiable</p>
                  </div>
                  
                  <div className="space-y-2">
                    <label className="text-sm font-medium text-slate-700 flex items-center gap-2">
                      <User className="w-4 h-4 text-slate-400" />
                      Nom
                    </label>
                    <input
                      type="text"
                      value={selectedUser.lastName}
                      disabled
                      className="w-full px-3 py-2.5 text-sm border border-slate-300 rounded-lg bg-slate-100 text-slate-500 cursor-not-allowed"
                    />
                    <p className="text-xs text-slate-500">Non modifiable</p>
                  </div>
                </div>
                
                {/* Email modifiable */}
                <div className="space-y-2">
                  <label className="text-sm font-medium text-slate-700 flex items-center gap-2">
                    <Mail className="w-4 h-4 text-slate-400" />
                    Email
                  </label>
                  <input
                    type="email"
                    value={editUser.email || ''}
                    onChange={(e) => handleProfileChange('email', e.target.value)}
                    className={`w-full px-3 py-2.5 text-sm border rounded-lg focus:outline-none focus:ring-none focus:border-blue-500 hover:border-blue-400 transition-all duration-200 ${
                      profileErrors.email ? 'border-red-300' : 'border-slate-300'
                    }`}
                    placeholder="nouvel@email.com"
                  />
                  {profileTouched.email && profileErrors.email && (
                    <p className="text-xs text-red-600 flex items-center gap-2">
                      <XCircle className="w-3 h-3" />
                      {profileErrors.email}
                    </p>
                  )}
                  <p className="text-xs text-slate-500">
                    Actuel: {selectedUser.email}
                  </p>
                </div>
                
                {/* Téléphone modifiable */}
                <div className="space-y-2">
                  <label className="text-sm font-medium text-slate-700 flex items-center gap-2">
                    <Phone className="w-4 h-4 text-slate-400" />
                    Téléphone
                  </label>
                  <input
                    type="tel"
                    value={editUser.telephone || ''}
                    onChange={(e) => handleProfileChange('telephone', e.target.value)}
                    className={`w-full px-3 py-2.5 text-sm border rounded-lg focus:outline-none focus:ring-none focus:border-blue-500 hover:border-blue-400 transition-all duration-200 ${
                      profileErrors.telephone ? 'border-red-300' : 'border-slate-300'
                    }`}
                    placeholder="+33 1 23 45 67 89"
                  />
                  {profileTouched.telephone && profileErrors.telephone && (
                    <p className="text-xs text-red-600 flex items-center gap-2">
                      <XCircle className="w-3 h-3" />
                      {profileErrors.telephone}
                    </p>
                  )}
                  <p className="text-xs text-slate-500">
                    Actuel: {selectedUser.telephone}
                  </p>
                </div>

                {/* Information */}
                <div className="bg-blue-50 border border-blue-200 rounded-lg p-3">
                  <div className="flex items-start">
                    <Info className="w-4 h-4 text-blue-500 mt-0.5 mr-2 flex-shrink-0" />
                    <div>
                      <p className="text-xs text-blue-800 font-medium">Informations</p>
                      <p className="text-xs text-blue-600 mt-0.5">
                        Seuls l'email et le téléphone peuvent être modifiés.
                      </p>
                    </div>
                  </div>
                </div>
              </div>
              
              <div className="flex gap-3 p-4 border-t border-slate-200 sticky bottom-0 bg-white">
                <button
                  onClick={resetEditForm}
                  disabled={!hasEditChanges()}
                  className="flex-1 px-4 py-2.5 text-sm border border-slate-300 text-slate-700 rounded-lg hover:bg-slate-50 focus:outline-none focus:ring-none focus:border-blue-500 hover:border-blue-400 transition-all duration-200 disabled:opacity-50 disabled:cursor-not-allowed"
                >
                  Annuler
                </button>
                <button
                  onClick={handleEditUser}
                  disabled={!hasEditChanges() || Object.keys(profileErrors).some(key => profileErrors[key])}
                  className={`flex-1 px-4 py-2.5 text-sm rounded-lg focus:outline-none focus:ring-none focus:border-blue-500 transition-all duration-200 flex items-center justify-center gap-2 ${
                    !hasEditChanges() || Object.keys(profileErrors).some(key => profileErrors[key])
                      ? 'bg-slate-300 text-slate-500 cursor-not-allowed'
                      : 'bg-blue-500 text-white hover:bg-blue-600'
                  }`}
                >
                  <Edit className="w-4 h-4" />
                  Modifier
                </button>
              </div>
            </div>
          </div>
        )}

        {/* Modal de réinitialisation du mot de passe */}
        {isPasswordModalOpen && selectedUser && (
          <div className="fixed inset-0 bg-black/50 flex items-center justify-center z-50 p-4">
            <div className="bg-white rounded-xl border border-slate-200/60 max-w-md w-full">
              <div className="flex items-center justify-between p-4 border-b border-slate-200">
                <h2 className="text-lg font-bold text-slate-800 flex items-center gap-2">
                  <Key className="w-5 h-5 text-green-500" />
                  Réinitialiser le mot de passe
                </h2>
                <button
                  onClick={() => setIsPasswordModalOpen(false)}
                  className="p-1.5 hover:bg-slate-100 rounded-lg focus:outline-none focus:ring-none focus:border-blue-500 transition-all duration-200"
                >
                  <X className="w-5 h-5 text-slate-500" />
                </button>
              </div>
              
              <div className="p-4 space-y-4">
                <div className="bg-amber-50 border border-amber-200 rounded-lg p-3">
                  <div className="flex items-start">
                    <AlertTriangle className="w-4 h-4 text-amber-600 mt-0.5 mr-2 flex-shrink-0" />
                    <div>
                      <p className="text-sm font-medium text-amber-800">Réinitialisation</p>
                      <p className="text-xs text-amber-700 mt-1">
                        Modification du mot de passe de <strong>{selectedUser.firstName} {selectedUser.lastName}</strong>.
                      </p>
                    </div>
                  </div>
                </div>

                <div className="space-y-2">
                  <label className="text-sm font-medium text-slate-700 flex items-center gap-2">
                    <Key className="w-4 h-4 text-slate-400" />
                    Nouveau mot de passe *
                  </label>
                  <div className="relative">
                    <input
                      type={showNewPassword ? "text" : "password"}
                      value={passwordData.newPassword}
                      onChange={(e) => setPasswordData({ ...passwordData, newPassword: e.target.value })}
                      placeholder="Minimum 8 caractères"
                      className="w-full px-3 py-2.5 pr-10 text-sm border border-slate-300 rounded-lg focus:outline-none focus:ring-none focus:border-blue-500 hover:border-blue-400 transition-all duration-200"
                    />
                    <button
                      type="button"
                      onClick={() => setShowNewPassword(!showNewPassword)}
                      className="absolute inset-y-0 right-0 pr-3 flex items-center text-slate-400 hover:text-slate-600 focus:outline-none focus:ring-none"
                    >
                      {showNewPassword ? <EyeOff className="w-4 h-4" /> : <Eye className="w-4 h-4" />}
                    </button>
                  </div>
                  <p className="text-xs text-slate-500">
                    Doit contenir au moins 8 caractères
                  </p>
                </div>

                <div className="space-y-2">
                  <label className="text-sm font-medium text-slate-700 flex items-center gap-2">
                    <Key className="w-4 h-4 text-slate-400" />
                    Confirmer le mot de passe *
                  </label>
                  <div className="relative">
                    <input
                      type={showConfirmPassword ? "text" : "password"}
                      value={passwordData.confirmNewPassword}
                      onChange={(e) => setPasswordData({ ...passwordData, confirmNewPassword: e.target.value })}
                      placeholder="Confirmer le mot de passe"
                      className="w-full px-3 py-2.5 pr-10 text-sm border border-slate-300 rounded-lg focus:outline-none focus:ring-none focus:border-blue-500 hover:border-blue-400 transition-all duration-200"
                    />
                    <button
                      type="button"
                      onClick={() => setShowConfirmPassword(!showConfirmPassword)}
                      className="absolute inset-y-0 right-0 pr-3 flex items-center text-slate-400 hover:text-slate-600 focus:outline-none focus:ring-none"
                    >
                      {showConfirmPassword ? <EyeOff className="w-4 h-4" /> : <Eye className="w-4 h-4" />}
                    </button>
                  </div>
                </div>
              </div>
              
              <div className="flex gap-3 p-4 border-t border-slate-200">
                <button
                  onClick={() => setIsPasswordModalOpen(false)}
                  className="flex-1 px-4 py-2.5 text-sm border border-slate-300 text-slate-700 rounded-lg hover:bg-slate-50 focus:outline-none focus:ring-none focus:border-blue-500 hover:border-blue-400 transition-all duration-200"
                >
                  Annuler
                </button>
                <button
                  onClick={handleAdminResetPassword}
                  disabled={!passwordData.newPassword || !passwordData.confirmNewPassword || passwordData.newPassword !== passwordData.confirmNewPassword}
                  className={`flex-1 px-4 py-2.5 text-sm rounded-lg focus:outline-none focus:ring-none focus:border-blue-500 transition-all duration-200 flex items-center justify-center gap-2 ${
                    !passwordData.newPassword || !passwordData.confirmNewPassword || passwordData.newPassword !== passwordData.confirmNewPassword
                      ? 'bg-slate-300 text-slate-500 cursor-not-allowed'
                      : 'bg-green-500 text-white hover:bg-green-600'
                  }`}
                >
                  <Key className="w-4 h-4" />
                  Réinitialiser
                </button>
              </div>
            </div>
          </div>
        )}

        {/* Modal de confirmation de suppression */}
        {isDeleteModalOpen && selectedUser && (
          <div className="fixed inset-0 bg-black/50 flex items-center justify-center z-50 p-4">
            <div className="bg-white rounded-xl border border-slate-200/60 max-w-md w-full">
              <div className="flex items-center justify-between p-4 border-b border-slate-200">
                <div className="flex items-center gap-2">
                  <AlertTriangle className="w-5 h-5 text-rose-500" />
                  <h2 className="text-lg font-bold text-slate-800">Confirmation</h2>
                </div>
                <button
                  onClick={() => setIsDeleteModalOpen(false)}
                  className="p-1.5 hover:bg-slate-100 rounded-lg focus:outline-none focus:ring-none focus:border-blue-500 transition-all duration-200"
                >
                  <X className="w-5 h-5 text-slate-500" />
                </button>
              </div>
              
              <div className="p-4">
                <p className="text-sm text-slate-600 text-center">
                  Supprimer <span className="font-semibold text-slate-800">{selectedUser.firstName} {selectedUser.lastName}</span> ?
=======
              <div className="space-y-2">
                <label className="text-sm font-medium text-slate-700 flex items-center gap-2">
                  <Shield className="w-4 h-4 text-slate-400" />
                  Rôle
                </label>
                <select
                  value={newUser.role}
                  onChange={(e) => setNewUser({ ...newUser, role: e.target.value as 'admin' | 'user' })}
                  className="w-full px-3 py-2.5 text-sm border border-slate-300 rounded-lg focus:outline-none focus:ring-none focus:border-blue-500 hover:border-blue-400 transition-all duration-200"
                >
                  <option value="user">Utilisateur</option>
                  <option value="admin">Administrateur</option>
                </select>
              </div>
            </div>
            
            <div className="flex gap-3 p-4 border-t border-slate-200 sticky bottom-0 bg-white">
              <button
                onClick={() => setIsAddModalOpen(false)}
                className="flex-1 px-4 py-2.5 text-sm text-slate-700 bg-white border border-slate-300 rounded-lg hover:bg-slate-50 focus:outline-none focus:ring-none focus:border-blue-500 hover:border-blue-400 transition-all duration-200"
              >
                Annuler
              </button>
              <button
                onClick={handleAddUser}
                className="flex-1 px-4 py-2.5 text-sm bg-blue-500 text-white rounded-lg hover:bg-blue-600 focus:outline-none focus:ring-none focus:border-blue-500 transition-all duration-200 flex items-center justify-center gap-2"
              >
                <User className="w-4 h-4" />
                Créer
              </button>
            </div>
          </div>
        </div>
      )}

      {/* Modal de modification d'utilisateur */}
      {isEditModalOpen && selectedUser && (
        <div className="fixed inset-0 bg-black/50 flex items-center justify-center z-50 p-4">
          <div className="bg-white rounded-xl border border-slate-200/60 max-w-md w-full max-h-[85vh] overflow-y-auto">
            <div className="flex items-center justify-between p-4 border-b border-slate-200 sticky top-0 bg-white">
              <h2 className="text-lg font-bold text-slate-800 flex items-center gap-2">
                <Edit className="w-5 h-5 text-blue-500" />
                Modifier l'utilisateur
              </h2>
              <button
                onClick={() => setIsEditModalOpen(false)}
                className="p-1.5 hover:bg-slate-100 rounded-lg focus:outline-none focus:ring-none focus:border-blue-500 transition-all duration-200"
              >
                <X className="w-5 h-5 text-slate-500" />
              </button>
            </div>
            
            <div className="p-4 space-y-4">
              {/* Informations utilisateur */}
              <div className="bg-slate-50 rounded-lg p-3">
                <p className="text-sm font-medium text-slate-700">
                  Modification de: <span className="font-semibold">{selectedUser.firstName} {selectedUser.lastName}</span>
                </p>
                <p className="text-xs text-slate-500 mt-1">ID: {selectedUser._id}</p>
              </div>

              {/* Champs non modifiables */}
              <div className="grid grid-cols-2 gap-4">
                <div className="space-y-2">
                  <label className="text-sm font-medium text-slate-700 flex items-center gap-2">
                    <User className="w-4 h-4 text-slate-400" />
                    Prénom
                  </label>
                  <input
                    type="text"
                    value={selectedUser.firstName}
                    disabled
                    className="w-full px-3 py-2.5 text-sm border border-slate-300 rounded-lg bg-slate-100 text-slate-500 cursor-not-allowed"
                  />
                  <p className="text-xs text-slate-500">Non modifiable</p>
                </div>
                
                <div className="space-y-2">
                  <label className="text-sm font-medium text-slate-700 flex items-center gap-2">
                    <User className="w-4 h-4 text-slate-400" />
                    Nom
                  </label>
                  <input
                    type="text"
                    value={selectedUser.lastName}
                    disabled
                    className="w-full px-3 py-2.5 text-sm border border-slate-300 rounded-lg bg-slate-100 text-slate-500 cursor-not-allowed"
                  />
                  <p className="text-xs text-slate-500">Non modifiable</p>
                </div>
              </div>
              
              {/* Email modifiable */}
              <div className="space-y-2">
                <label className="text-sm font-medium text-slate-700 flex items-center gap-2">
                  <Mail className="w-4 h-4 text-slate-400" />
                  Email
                </label>
                <input
                  type="email"
                  value={editUser.email || ''}
                  onChange={(e) => handleProfileChange('email', e.target.value)}
                  className={`w-full px-3 py-2.5 text-sm border rounded-lg focus:outline-none focus:ring-none focus:border-blue-500 hover:border-blue-400 transition-all duration-200 ${
                    profileErrors.email ? 'border-red-300' : 'border-slate-300'
                  }`}
                  placeholder="nouvel@email.com"
                />
                {profileTouched.email && profileErrors.email && (
                  <p className="text-xs text-red-600 flex items-center gap-2">
                    <XCircle className="w-3 h-3" />
                    {profileErrors.email}
                  </p>
                )}
                <p className="text-xs text-slate-500">
                  Actuel: {selectedUser.email}
                </p>
              </div>
              
              {/* Téléphone modifiable */}
              <div className="space-y-2">
                <label className="text-sm font-medium text-slate-700 flex items-center gap-2">
                  <Phone className="w-4 h-4 text-slate-400" />
                  Téléphone
                </label>
                <input
                  type="tel"
                  value={editUser.telephone || ''}
                  onChange={(e) => handleProfileChange('telephone', e.target.value)}
                  className={`w-full px-3 py-2.5 text-sm border rounded-lg focus:outline-none focus:ring-none focus:border-blue-500 hover:border-blue-400 transition-all duration-200 ${
                    profileErrors.telephone ? 'border-red-300' : 'border-slate-300'
                  }`}
                  placeholder="+33 1 23 45 67 89"
                />
                {profileTouched.telephone && profileErrors.telephone && (
                  <p className="text-xs text-red-600 flex items-center gap-2">
                    <XCircle className="w-3 h-3" />
                    {profileErrors.telephone}
                  </p>
                )}
                <p className="text-xs text-slate-500">
                  Actuel: {selectedUser.telephone}
                </p>
              </div>

              {/* Information */}
              <div className="bg-blue-50 border border-blue-200 rounded-lg p-3">
                <div className="flex items-start">
                  <Info className="w-4 h-4 text-blue-500 mt-0.5 mr-2 flex-shrink-0" />
                  <div>
                    <p className="text-xs text-blue-800 font-medium">Informations</p>
                    <p className="text-xs text-blue-600 mt-0.5">
                      Seuls l'email et le téléphone peuvent être modifiés.
                    </p>
                  </div>
                </div>
              </div>
            </div>
            
            <div className="flex gap-3 p-4 border-t border-slate-200 sticky bottom-0 bg-white">
              <button
                onClick={resetEditForm}
                disabled={!hasEditChanges()}
                className="flex-1 px-4 py-2.5 text-sm border border-slate-300 text-slate-700 rounded-lg hover:bg-slate-50 focus:outline-none focus:ring-none focus:border-blue-500 hover:border-blue-400 transition-all duration-200 disabled:opacity-50 disabled:cursor-not-allowed"
              >
                Annuler
              </button>
              <button
                onClick={handleEditUser}
                disabled={!hasEditChanges() || Object.keys(profileErrors).some(key => profileErrors[key])}
                className={`flex-1 px-4 py-2.5 text-sm rounded-lg focus:outline-none focus:ring-none focus:border-blue-500 transition-all duration-200 flex items-center justify-center gap-2 ${
                  !hasEditChanges() || Object.keys(profileErrors).some(key => profileErrors[key])
                    ? 'bg-slate-300 text-slate-500 cursor-not-allowed'
                    : 'bg-blue-500 text-white hover:bg-blue-600'
                }`}
              >
                <Edit className="w-4 h-4" />
                Modifier
              </button>
            </div>
          </div>
        </div>
      )}

      {/* Modal de réinitialisation du mot de passe */}
      {isPasswordModalOpen && selectedUser && (
        <div className="fixed inset-0 bg-black/50 flex items-center justify-center z-50 p-4">
          <div className="bg-white rounded-xl border border-slate-200/60 max-w-md w-full">
            <div className="flex items-center justify-between p-4 border-b border-slate-200">
              <h2 className="text-lg font-bold text-slate-800 flex items-center gap-2">
                <Key className="w-5 h-5 text-green-500" />
                Réinitialiser le mot de passe
              </h2>
              <button
                onClick={() => setIsPasswordModalOpen(false)}
                className="p-1.5 hover:bg-slate-100 rounded-lg focus:outline-none focus:ring-none focus:border-blue-500 transition-all duration-200"
              >
                <X className="w-5 h-5 text-slate-500" />
              </button>
            </div>
            
            <div className="p-4 space-y-4">
              <div className="bg-amber-50 border border-amber-200 rounded-lg p-3">
                <div className="flex items-start">
                  <AlertTriangle className="w-4 h-4 text-amber-600 mt-0.5 mr-2 flex-shrink-0" />
                  <div>
                    <p className="text-sm font-medium text-amber-800">Réinitialisation</p>
                    <p className="text-xs text-amber-700 mt-1">
                      Modification du mot de passe de <strong>{selectedUser.firstName} {selectedUser.lastName}</strong>.
                    </p>
                  </div>
                </div>
              </div>

              <div className="space-y-2">
                <label className="text-sm font-medium text-slate-700 flex items-center gap-2">
                  <Key className="w-4 h-4 text-slate-400" />
                  Nouveau mot de passe *
                </label>
                <div className="relative">
                  <input
                    type={showNewPassword ? "text" : "password"}
                    value={passwordData.newPassword}
                    onChange={(e) => setPasswordData({ ...passwordData, newPassword: e.target.value })}
                    placeholder="Minimum 8 caractères"
                    className="w-full px-3 py-2.5 pr-10 text-sm border border-slate-300 rounded-lg focus:outline-none focus:ring-none focus:border-blue-500 hover:border-blue-400 transition-all duration-200"
                  />
                  <button
                    type="button"
                    onClick={() => setShowNewPassword(!showNewPassword)}
                    className="absolute inset-y-0 right-0 pr-3 flex items-center text-slate-400 hover:text-slate-600 focus:outline-none focus:ring-none"
                  >
                    {showNewPassword ? <EyeOff className="w-4 h-4" /> : <Eye className="w-4 h-4" />}
                  </button>
                </div>
                <p className="text-xs text-slate-500">
                  Doit contenir au moins 8 caractères
>>>>>>> f7d8d7e9
                </p>
                <p className="text-xs text-slate-500 text-center mt-1">
                  Cette action est irréversible.
                </p>
                {selectedUser._id === currentUser?.id && (
                  <p className="text-rose-600 text-xs text-center mt-2 bg-rose-50 p-2 rounded border border-rose-200">
                    ⚠️ Vous ne pouvez pas supprimer votre compte
                  </p>
                )}
              </div>
<<<<<<< HEAD
              
              <div className="flex gap-3 p-4 border-t border-slate-200">
                <button
                  onClick={() => setIsDeleteModalOpen(false)}
                  className="flex-1 px-4 py-2.5 text-sm border border-slate-300 text-slate-700 rounded-lg hover:bg-slate-50 focus:outline-none focus:ring-none focus:border-blue-500 hover:border-blue-400 transition-all duration-200"
                >
                  Annuler
                </button>
                <button
                  onClick={handleDeleteUser}
                  disabled={selectedUser._id === currentUser?.id}
                  className={`flex-1 px-4 py-2.5 text-sm rounded-lg focus:outline-none focus:ring-none focus:border-blue-500 transition-all duration-200 flex items-center justify-center gap-2 ${
                    selectedUser._id === currentUser?.id
                      ? 'bg-slate-300 text-slate-500 cursor-not-allowed'
                      : 'bg-rose-500 text-white hover:bg-rose-600'
                  }`}
                >
                  <Trash2 className="w-4 h-4" />
                  Supprimer
                </button>
=======

              <div className="space-y-2">
                <label className="text-sm font-medium text-slate-700 flex items-center gap-2">
                  <Key className="w-4 h-4 text-slate-400" />
                  Confirmer le mot de passe *
                </label>
                <div className="relative">
                  <input
                    type={showConfirmPassword ? "text" : "password"}
                    value={passwordData.confirmNewPassword}
                    onChange={(e) => setPasswordData({ ...passwordData, confirmNewPassword: e.target.value })}
                    placeholder="Confirmer le mot de passe"
                    className="w-full px-3 py-2.5 pr-10 text-sm border border-slate-300 rounded-lg focus:outline-none focus:ring-none focus:border-blue-500 hover:border-blue-400 transition-all duration-200"
                  />
                  <button
                    type="button"
                    onClick={() => setShowConfirmPassword(!showConfirmPassword)}
                    className="absolute inset-y-0 right-0 pr-3 flex items-center text-slate-400 hover:text-slate-600 focus:outline-none focus:ring-none"
                  >
                    {showConfirmPassword ? <EyeOff className="w-4 h-4" /> : <Eye className="w-4 h-4" />}
                  </button>
                </div>
              </div>
            </div>
            
            <div className="flex gap-3 p-4 border-t border-slate-200">
              <button
                onClick={() => setIsPasswordModalOpen(false)}
                className="flex-1 px-4 py-2.5 text-sm border border-slate-300 text-slate-700 rounded-lg hover:bg-slate-50 focus:outline-none focus:ring-none focus:border-blue-500 hover:border-blue-400 transition-all duration-200"
              >
                Annuler
              </button>
              <button
                onClick={handleAdminResetPassword}
                disabled={!passwordData.newPassword || !passwordData.confirmNewPassword || passwordData.newPassword !== passwordData.confirmNewPassword}
                className={`flex-1 px-4 py-2.5 text-sm rounded-lg focus:outline-none focus:ring-none focus:border-blue-500 transition-all duration-200 flex items-center justify-center gap-2 ${
                  !passwordData.newPassword || !passwordData.confirmNewPassword || passwordData.newPassword !== passwordData.confirmNewPassword
                    ? 'bg-slate-300 text-slate-500 cursor-not-allowed'
                    : 'bg-green-500 text-white hover:bg-green-600'
                }`}
              >
                <Key className="w-4 h-4" />
                Réinitialiser
              </button>
            </div>
          </div>
        </div>
      )}

      {/* Modal de confirmation de suppression */}
      {isDeleteModalOpen && selectedUser && (
        <div className="fixed inset-0 bg-black/50 flex items-center justify-center z-50 p-4">
          <div className="bg-white rounded-xl border border-slate-200/60 max-w-md w-full">
            <div className="flex items-center justify-between p-4 border-b border-slate-200">
              <div className="flex items-center gap-2">
                <AlertTriangle className="w-5 h-5 text-rose-500" />
                <h2 className="text-lg font-bold text-slate-800">Confirmation</h2>
>>>>>>> f7d8d7e9
              </div>
              <button
                onClick={() => setIsDeleteModalOpen(false)}
                className="p-1.5 hover:bg-slate-100 rounded-lg focus:outline-none focus:ring-none focus:border-blue-500 transition-all duration-200"
              >
                <X className="w-5 h-5 text-slate-500" />
              </button>
            </div>
<<<<<<< HEAD
=======
            
            <div className="p-4">
              <p className="text-sm text-slate-600 text-center">
                Supprimer <span className="font-semibold text-slate-800">{selectedUser.firstName} {selectedUser.lastName}</span> ?
              </p>
              <p className="text-xs text-slate-500 text-center mt-1">
                Cette action est irréversible.
              </p>
              {selectedUser._id === currentUser?.id && (
                <p className="text-rose-600 text-xs text-center mt-2 bg-rose-50 p-2 rounded border border-rose-200">
                  ⚠️ Vous ne pouvez pas supprimer votre compte
                </p>
              )}
            </div>
            
            <div className="flex gap-3 p-4 border-t border-slate-200">
              <button
                onClick={() => setIsDeleteModalOpen(false)}
                className="flex-1 px-4 py-2.5 text-sm border border-slate-300 text-slate-700 rounded-lg hover:bg-slate-50 focus:outline-none focus:ring-none focus:border-blue-500 hover:border-blue-400 transition-all duration-200"
              >
                Annuler
              </button>
              <button
                onClick={handleDeleteUser}
                disabled={selectedUser._id === currentUser?.id}
                className={`flex-1 px-4 py-2.5 text-sm rounded-lg focus:outline-none focus:ring-none focus:border-blue-500 transition-all duration-200 flex items-center justify-center gap-2 ${
                  selectedUser._id === currentUser?.id
                    ? 'bg-slate-300 text-slate-500 cursor-not-allowed'
                    : 'bg-rose-500 text-white hover:bg-rose-600'
                }`}
              >
                <Trash2 className="w-4 h-4" />
                Supprimer
              </button>
            </div>
>>>>>>> f7d8d7e9
          </div>
        )}
      </div>
    </>

 
  );
};

export default UsersManagement;<|MERGE_RESOLUTION|>--- conflicted
+++ resolved
@@ -6,10 +6,7 @@
   Trash2, 
   Mail, 
   Phone, 
-<<<<<<< HEAD
-=======
   CheckCircle,
->>>>>>> f7d8d7e9
   XCircle,
   X,
   Shield,
@@ -21,28 +18,15 @@
   Key,
   Info,
   MoreVertical,
-<<<<<<< HEAD
-  ShieldCheck,
-  UserCheck,
-  UserX,
-  Users
-=======
-  Filter,
-  Calendar,
   ShieldCheck,
   UserCheck,
   UserX,
   Users,
-  Settings
->>>>>>> f7d8d7e9
 } from 'lucide-react';
 import { useAuth } from '../../context/AuthContext';
 import AdminUserService, { User as UserType, UserStats, CreateUserDto, UpdateUserDto } from '../../api/admin/AdminUserService';
 import { toast } from 'react-toastify';
-<<<<<<< HEAD
 import { Helmet } from 'react-helmet-async';
-=======
->>>>>>> f7d8d7e9
 
 interface User extends UserType {}
 
@@ -164,21 +148,12 @@
 
     if (editUser.email && !validateEmail(editUser.email)) {
       errors.email = 'Format d\'email invalide';
-<<<<<<< HEAD
     }
 
     if (editUser.telephone && !validatePhone(editUser.telephone)) {
       errors.telephone = 'Format de téléphone invalide';
     }
 
-=======
-    }
-
-    if (editUser.telephone && !validatePhone(editUser.telephone)) {
-      errors.telephone = 'Format de téléphone invalide';
-    }
-
->>>>>>> f7d8d7e9
     setProfileErrors(errors);
     return Object.keys(errors).length === 0;
   };
@@ -253,19 +228,11 @@
       
       if (editUser.email && editUser.email !== selectedUser.email) {
         updateData.email = editUser.email;
-<<<<<<< HEAD
       }
       
       if (editUser.telephone && editUser.telephone !== selectedUser.telephone) {
         updateData.telephone = editUser.telephone;
       }
-=======
-      }
-      
-      if (editUser.telephone && editUser.telephone !== selectedUser.telephone) {
-        updateData.telephone = editUser.telephone;
-      }
->>>>>>> f7d8d7e9
 
       const updatedUser = await userService.updateUser(selectedUser._id, updateData);
       
@@ -402,7 +369,6 @@
     setIsDeleteModalOpen(true);
     setShowMobileMenu(null);
   };
-<<<<<<< HEAD
 
   // Réinitialiser le formulaire d'édition
   const resetEditForm = () => {
@@ -416,28 +382,12 @@
     setProfileTouched({});
   };
 
-=======
-
-  // Réinitialiser le formulaire d'édition
-  const resetEditForm = () => {
-    if (selectedUser) {
-      setEditUser({
-        email: selectedUser.email,
-        telephone: selectedUser.telephone
-      });
-    }
-    setProfileErrors({});
-    setProfileTouched({});
-  };
-
->>>>>>> f7d8d7e9
   // Vérifier les modifications
   const hasEditChanges = () => {
     if (!selectedUser) return false;
     return (editUser.email && editUser.email !== selectedUser.email) || 
            (editUser.telephone && editUser.telephone !== selectedUser.telephone);
   };
-<<<<<<< HEAD
 
   // Filtrage des utilisateurs
   const filteredUsers = users.filter(user => {
@@ -450,20 +400,6 @@
     );
   });
 
-=======
-
-  // Filtrage des utilisateurs
-  const filteredUsers = users.filter(user => {
-    const searchLower = searchTerm.toLowerCase();
-    return (
-      user.firstName.toLowerCase().includes(searchLower) ||
-      user.lastName.toLowerCase().includes(searchLower) ||
-      user.email.toLowerCase().includes(searchLower) ||
-      user.telephone.includes(searchTerm)
-    );
-  });
-
->>>>>>> f7d8d7e9
   // Icônes et couleurs pour les statuts
   const getStatusIcon = (isActive: boolean) => {
     return isActive ? 
@@ -496,7 +432,6 @@
       'bg-blue-50 text-blue-700 border-blue-200' : 
       'bg-gray-50 text-gray-700 border-gray-200';
   };
-<<<<<<< HEAD
 
   return (
   
@@ -528,53 +463,10 @@
             <div>
               <h1 className="text-xl font-bold text-slate-800">Gestion des Utilisateurs</h1>
               <p className="text-slate-600 text-sm">Administrez les comptes utilisateurs</p>
-=======
-
-  return (
-    <div className="min-h-screen bg-gradient-to-br from-slate-50 to-blue-50/30 max-w-[1024px] mx-auto overflow-x-hidden">
-      {/* Header */}
-      <div className="mb-4 px-4">
-        <div className="flex items-center gap-2 mb-1">
-          <div className="p-2 bg-blue-500 rounded-lg">
-            <Users className="w-5 h-5 text-white" />
-          </div>
-          <div>
-            <h1 className="text-xl font-bold text-slate-800">Gestion des Utilisateurs</h1>
-            <p className="text-slate-600 text-sm">Administrez les comptes utilisateurs</p>
-          </div>
-        </div>
-      </div>
-
-      {/* Cartes de statistiques compactes */}
-      {stats && (
-        <div className="grid grid-cols-2 lg:grid-cols-5 gap-2 mb-4 px-4">
-          <div className="bg-white rounded-xl border border-slate-200/60 p-3 shadow-sm">
-            <div className="flex items-center">
-              <div className="p-2 bg-blue-500 rounded-lg">
-                <Users className="w-4 h-4 text-white" />
-              </div>
-              <div className="ml-2">
-                <p className="text-xs text-slate-600">Total</p>
-                <p className="text-lg font-bold text-slate-800">{stats.totalUsers}</p>
-              </div>
-            </div>
-          </div>
-
-          <div className="bg-white rounded-xl border border-slate-200/60 p-3 shadow-sm">
-            <div className="flex items-center">
-              <div className="p-2 bg-emerald-500 rounded-lg">
-                <UserCheck className="w-4 h-4 text-white" />
-              </div>
-              <div className="ml-2">
-                <p className="text-xs text-slate-600">Actifs</p>
-                <p className="text-lg font-bold text-slate-800">{stats.activeUsers}</p>
-              </div>
->>>>>>> f7d8d7e9
             </div>
           </div>
         </div>
 
-<<<<<<< HEAD
         {/* Cartes de statistiques compactes */}
         {stats && (
           <div className="grid grid-cols-2 lg:grid-cols-5 gap-2 mb-4 px-4">
@@ -611,32 +503,9 @@
                   <p className="text-xs text-slate-600">Inactifs</p>
                   <p className="text-lg font-bold text-slate-800">{stats.inactiveUsers}</p>
                 </div>
-=======
-          <div className="bg-white rounded-xl border border-slate-200/60 p-3 shadow-sm">
-            <div className="flex items-center">
-              <div className="p-2 bg-rose-500 rounded-lg">
-                <UserX className="w-4 h-4 text-white" />
-              </div>
-              <div className="ml-2">
-                <p className="text-xs text-slate-600">Inactifs</p>
-                <p className="text-lg font-bold text-slate-800">{stats.inactiveUsers}</p>
               </div>
             </div>
-          </div>
-
-          <div className="bg-white rounded-xl border border-slate-200/60 p-3 shadow-sm">
-            <div className="flex items-center">
-              <div className="p-2 bg-purple-500 rounded-lg">
-                <ShieldCheck className="w-4 h-4 text-white" />
-              </div>
-              <div className="ml-2">
-                <p className="text-xs text-slate-600">Admins</p>
-                <p className="text-lg font-bold text-slate-800">{stats.adminUsers}</p>
->>>>>>> f7d8d7e9
-              </div>
-            </div>
-
-<<<<<<< HEAD
+
             <div className="bg-white rounded-xl border border-slate-200/60 p-3 shadow-sm">
               <div className="flex items-center">
                 <div className="p-2 bg-purple-500 rounded-lg">
@@ -718,65 +587,8 @@
                 </span>
               </div>
             </div>
-=======
-          <div className="bg-white rounded-xl border border-slate-200/60 p-3 shadow-sm">
-            <div className="flex items-center">
-              <div className="p-2 bg-slate-500 rounded-lg">
-                <User className="w-4 h-4 text-white" />
-              </div>
-              <div className="ml-2">
-                <p className="text-xs text-slate-600">Utilisateurs</p>
-                <p className="text-lg font-bold text-slate-800">{stats.regularUsers}</p>
-              </div>
-            </div>
           </div>
-        </div>
-      )}
-
-      {/* Barre de recherche et actions */}
-      <div className="bg-white rounded-xl border border-slate-200/60 p-3 mb-4 shadow-sm mx-4">
-        <div className="flex flex-col space-y-3">
-          {/* Recherche avec icône */}
-          <div className="relative">
-            <div className="absolute inset-y-0 left-0 pl-3 flex items-center pointer-events-none">
-              <Search className="w-4 h-4 text-slate-400" />
-            </div>
-            <input
-              type="text"
-              placeholder="Rechercher un utilisateur..."
-              value={searchTerm}
-              onChange={(e) => setSearchTerm(e.target.value)}
-              className="w-full pl-10 pr-4 py-2.5 bg-white border border-slate-300 rounded-lg focus:outline-none focus:ring-none focus:border-blue-500 hover:border-blue-400 transition-all duration-200"
-            />
-          </div>
-
-          {/* Actions */}
-          <div className="flex gap-2">
-            <button
-              onClick={() => {
-                loadUsers();
-                loadStats();
-                toast.info('🔄 Actualisation...');
-              }}
-              className="flex-1 px-3 py-2.5 bg-slate-500 text-white rounded-lg hover:bg-slate-600 focus:outline-none focus:ring-none focus:border-blue-500 transition-all duration-200 flex items-center justify-center gap-2"
-            >
-              <RefreshCw className="w-4 h-4" />
-              <span className="text-sm">Actualiser</span>
-            </button>
-
-            <button
-              onClick={() => setIsAddModalOpen(true)}
-              className="flex-1 px-3 py-2.5 bg-blue-500 text-white rounded-lg hover:bg-blue-600 focus:outline-none focus:ring-none focus:border-blue-500 transition-all duration-200 flex items-center justify-center gap-2"
-            >
-              <Plus className="w-4 h-4" />
-              <span className="text-sm">Nouveau</span>
-            </button>
->>>>>>> f7d8d7e9
-          </div>
-        </div>
-      </div>
-
-<<<<<<< HEAD
+
           {/* Version tablette - Cartes améliorées */}
           <div className="lg:hidden">
             {isLoading ? (
@@ -1033,281 +845,8 @@
               </tbody>
             </table>
           </div>
-=======
-      {/* Liste des utilisateurs */}
-      <div className="bg-white rounded-xl border border-slate-200/60 overflow-hidden shadow-sm mx-4">
-        {/* En-tête */}
-        <div className="px-4 py-3 bg-gradient-to-r from-blue-500 to-blue-600 text-white">
-          <div className="flex items-center justify-between">
-            <div className="flex items-center gap-2">
-              <User className="w-4 h-4" />
-              <h2 className="text-base font-semibold">Liste des Utilisateurs</h2>
-              <span className="bg-blue-400 text-blue-100 px-2 py-0.5 rounded-full text-xs">
-                {filteredUsers.length}
-              </span>
-            </div>
-          </div>
         </div>
 
-        {/* Version tablette - Cartes améliorées */}
-        <div className="lg:hidden">
-          {isLoading ? (
-            <div className="p-4 text-center">
-              <div className="animate-spin rounded-full h-8 w-8 border-t-2 border-b-2 border-blue-500 mx-auto"></div>
-              <p className="text-slate-600 mt-2 text-sm">Chargement sécurisé...</p>
-            </div>
-          ) : filteredUsers.length === 0 ? (
-            <div className="p-6 text-center text-slate-500">
-              <User className="w-12 h-12 mx-auto mb-2 text-slate-400" />
-              <p className="text-slate-500">Aucun utilisateur trouvé</p>
-              {searchTerm && (
-                <p className="text-slate-400 text-sm mt-1">
-                  Aucun résultat pour "{searchTerm}"
-                </p>
-              )}
-            </div>
-          ) : (
-            <div className="divide-y divide-slate-200">
-              {filteredUsers.map((user) => (
-                <div key={user._id} className="p-4 hover:bg-slate-50 transition-colors">
-                  <div className="flex justify-between items-start mb-3">
-                    <div className="flex items-center flex-1 min-w-0">
-                      <div className="w-12 h-12 bg-gradient-to-br from-blue-500 to-blue-600 rounded-full flex items-center justify-center flex-shrink-0">
-                        <User className="w-6 h-6 text-white" />
-                      </div>
-                      <div className="ml-3 flex-1 min-w-0">
-                        <h3 className="font-semibold text-slate-800 truncate">
-                          {user.firstName} {user.lastName}
-                        </h3>
-                        <div className="flex items-center gap-1 mt-1">
-                          <Mail className="w-3 h-3 text-slate-400 flex-shrink-0" />
-                          <p className="text-xs text-slate-600 truncate">
-                            {user.email}
-                          </p>
-                        </div>
-                      </div>
-                    </div>
-                    
-                    <div className="relative flex-shrink-0">
-                      <button
-                        onClick={() => setShowMobileMenu(showMobileMenu === user._id ? null : user._id)}
-                        className="p-2 hover:bg-slate-100 rounded-lg focus:outline-none focus:ring-none focus:border-blue-500 transition-all duration-200"
-                      >
-                        <MoreVertical className="w-4 h-4 text-slate-500" />
-                      </button>
-                      
-                      {showMobileMenu === user._id && (
-                        <div className="absolute right-0 top-10 bg-white border border-slate-200 rounded-lg shadow-lg z-10 min-w-[180px]">
-                          <button
-                            onClick={() => openEditModal(user)}
-                            className="w-full px-4 py-2.5 text-sm text-blue-600 hover:bg-blue-50 flex items-center gap-2 border-b border-slate-200 focus:outline-none focus:ring-none"
-                          >
-                            <Edit className="w-4 h-4" />
-                            Modifier
-                          </button>
-                          <button
-                            onClick={() => openPasswordModal(user)}
-                            className="w-full px-4 py-2.5 text-sm text-green-600 hover:bg-green-50 flex items-center gap-2 border-b border-slate-200 focus:outline-none focus:ring-none"
-                          >
-                            <Key className="w-4 h-4" />
-                            Réinit. MDP
-                          </button>
-                          <button
-                            onClick={() => handleToggleStatus(user)}
-                            disabled={user._id === currentUser?.id}
-                            className="w-full px-4 py-2.5 text-sm text-amber-600 hover:bg-amber-50 flex items-center gap-2 border-b border-slate-200 disabled:opacity-50 focus:outline-none focus:ring-none"
-                          >
-                            {user.isActive ? <EyeOff className="w-4 h-4" /> : <Eye className="w-4 h-4" />}
-                            {user.isActive ? 'Désactiver' : 'Activer'}
-                          </button>
-                          <button
-                            onClick={() => openDeleteModal(user)}
-                            disabled={user._id === currentUser?.id}
-                            className="w-full px-4 py-2.5 text-sm text-red-600 hover:bg-red-50 flex items-center gap-2 disabled:opacity-50 focus:outline-none focus:ring-none"
-                          >
-                            <Trash2 className="w-4 h-4" />
-                            Supprimer
-                          </button>
-                        </div>
-                      )}
-                    </div>
-                  </div>
-
-                  <div className="flex flex-wrap gap-2 mb-3">
-                    <span className={`inline-flex items-center px-3 py-1.5 rounded-full text-sm font-medium border ${getRoleColor(user.role)}`}>
-                      {getRoleIcon(user.role)}
-                      <span className="ml-1.5">{getRoleText(user.role)}</span>
-                    </span>
-                    <span className={`inline-flex items-center px-3 py-1.5 rounded-full text-sm font-medium border ${getStatusColor(user.isActive)}`}>
-                      {getStatusIcon(user.isActive)}
-                      <span className="ml-1.5">{getStatusText(user.isActive)}</span>
-                    </span>
-                  </div>
-
-                  <div className="flex items-center gap-2 text-sm text-slate-600 mb-2">
-                    <Phone className="w-4 h-4 text-slate-400 flex-shrink-0" />
-                    <span className="truncate">{user.telephone}</span>
-                  </div>
-
-                  <div className="text-xs text-slate-500 truncate">
-                    ID: {user._id}
-                  </div>
-                </div>
-              ))}
-            </div>
-          )}
-        </div>
-
-        {/* Version desktop - Tableau */}
-        <div className="hidden lg:block overflow-x-auto">
-          <table className="w-full min-w-[800px]">
-            <thead className="bg-slate-50">
-              <tr>
-                <th className="px-4 py-3 text-left text-xs font-semibold text-slate-700 uppercase tracking-wider">
-                  <div className="flex items-center gap-2">
-                    <User className="w-4 h-4" />
-                    Utilisateur
-                  </div>
-                </th>
-                <th className="px-4 py-3 text-left text-xs font-semibold text-slate-700 uppercase tracking-wider">
-                  <div className="flex items-center gap-2">
-                    <Mail className="w-4 h-4" />
-                    Contact
-                  </div>
-                </th>
-                <th className="px-4 py-3 text-left text-xs font-semibold text-slate-700 uppercase tracking-wider">
-                  <div className="flex items-center gap-2">
-                    <Shield className="w-4 h-4" />
-                    Rôle
-                  </div>
-                </th>
-                <th className="px-4 py-3 text-left text-xs font-semibold text-slate-700 uppercase tracking-wider">
-                  Statut
-                </th>
-                <th className="px-4 py-3 text-left text-xs font-semibold text-slate-700 uppercase tracking-wider">
-                  Actions
-                </th>
-              </tr>
-            </thead>
-            <tbody className="bg-white divide-y divide-slate-200">
-              {isLoading ? (
-                <tr>
-                  <td colSpan={5} className="px-4 py-8 text-center">
-                    <div className="flex justify-center">
-                      <div className="animate-spin rounded-full h-8 w-8 border-t-2 border-b-2 border-blue-500"></div>
-                    </div>
-                    <p className="text-slate-600 mt-2 text-sm">Chargement sécurisé...</p>
-                  </td>
-                </tr>
-              ) : filteredUsers.length === 0 ? (
-                <tr>
-                  <td colSpan={5} className="px-4 py-8 text-center">
-                    <User className="w-16 h-16 mx-auto mb-4 text-slate-400" />
-                    <p className="text-slate-500">Aucun utilisateur trouvé</p>
-                  </td>
-                </tr>
-              ) : (
-                filteredUsers.map((user) => (
-                  <tr key={user._id} className="hover:bg-slate-50 transition-colors">
-                    <td className="px-4 py-4">
-                      <div className="flex items-center">
-                        <div className="w-10 h-10 bg-gradient-to-br from-blue-500 to-blue-600 rounded-full flex items-center justify-center">
-                          <User className="w-5 h-5 text-white" />
-                        </div>
-                        <div className="ml-3">
-                          <p className="text-sm font-medium text-slate-800">
-                            {user.firstName} {user.lastName}
-                          </p>
-                          <p className="text-xs text-slate-500">
-                            ID: {user._id.substring(0, 8)}...
-                          </p>
-                        </div>
-                      </div>
-                    </td>
-                    
-                    <td className="px-4 py-4">
-                      <div className="space-y-1">
-                        <div className="flex items-center gap-2 text-sm text-slate-700">
-                          <Mail className="w-4 h-4 text-slate-400" />
-                          <span>{user.email}</span>
-                        </div>
-                        <div className="flex items-center gap-2 text-sm text-slate-700">
-                          <Phone className="w-4 h-4 text-slate-400" />
-                          <span>{user.telephone}</span>
-                        </div>
-                      </div>
-                    </td>
-                    
-                    <td className="px-4 py-4">
-                      <span className={`inline-flex items-center px-3 py-1.5 rounded-full text-xs font-medium border ${getRoleColor(user.role)}`}>
-                        {getRoleIcon(user.role)}
-                        <span className="ml-1.5">{getRoleText(user.role)}</span>
-                      </span>
-                    </td>
-
-                    <td className="px-4 py-4">
-                      <span className={`inline-flex items-center px-3 py-1.5 rounded-full text-xs font-medium border ${getStatusColor(user.isActive)}`}>
-                        {getStatusIcon(user.isActive)}
-                        <span className="ml-1.5">{getStatusText(user.isActive)}</span>
-                      </span>
-                    </td>
-                    
-                    <td className="px-4 py-4">
-                      <div className="flex items-center gap-1">
-                        <button
-                          onClick={() => openEditModal(user)}
-                          className="p-2 text-blue-600 hover:text-blue-700 hover:bg-blue-50 rounded-lg focus:outline-none focus:ring-none focus:border-blue-500 transition-all duration-200"
-                          title="Modifier l'utilisateur"
-                        >
-                          <Edit className="w-4 h-4" />
-                        </button>
-
-                        <button
-                          onClick={() => openPasswordModal(user)}
-                          className="p-2 text-green-600 hover:text-green-700 hover:bg-green-50 rounded-lg focus:outline-none focus:ring-none focus:border-blue-500 transition-all duration-200"
-                          title="Réinitialiser le mot de passe"
-                        >
-                          <Key className="w-4 h-4" />
-                        </button>
-                        
-                        <button
-                          onClick={() => handleToggleStatus(user)}
-                          disabled={user._id === currentUser?.id}
-                          className={`p-2 rounded-lg focus:outline-none focus:ring-none focus:border-blue-500 transition-all duration-200 ${
-                            user._id === currentUser?.id
-                              ? 'text-slate-400 cursor-not-allowed'
-                              : user.isActive
-                              ? 'text-amber-600 hover:text-amber-700 hover:bg-amber-50'
-                              : 'text-emerald-600 hover:text-emerald-700 hover:bg-emerald-50'
-                          }`}
-                          title={user._id === currentUser?.id ? "Impossible de modifier votre statut" : user.isActive ? "Désactiver" : "Activer"}
-                        >
-                          {user.isActive ? <EyeOff className="w-4 h-4" /> : <Eye className="w-4 h-4" />}
-                        </button>
-                        
-                        <button
-                          onClick={() => openDeleteModal(user)}
-                          disabled={user._id === currentUser?.id}
-                          className={`p-2 rounded-lg focus:outline-none focus:ring-none focus:border-blue-500 transition-all duration-200 ${
-                            user._id === currentUser?.id
-                              ? 'text-slate-400 cursor-not-allowed'
-                              : 'text-red-600 hover:text-red-700 hover:bg-red-50'
-                          }`}
-                          title={user._id === currentUser?.id ? "Impossible de supprimer votre compte" : "Supprimer"}
-                        >
-                          <Trash2 className="w-4 h-4" />
-                        </button>
-                      </div>
-                    </td>
-                  </tr>
-                ))
-              )}
-            </tbody>
-          </table>
->>>>>>> f7d8d7e9
-        </div>
-
-<<<<<<< HEAD
         {/* Modal d'ajout d'utilisateur */}
         {isAddModalOpen && (
           <div className="fixed inset-0 bg-black/50 flex items-center justify-center z-50 p-4">
@@ -1423,111 +962,9 @@
                     <option value="user">Utilisateur</option>
                     <option value="admin">Administrateur</option>
                   </select>
-=======
-      {/* Modal d'ajout d'utilisateur */}
-      {isAddModalOpen && (
-        <div className="fixed inset-0 bg-black/50 flex items-center justify-center z-50 p-4">
-          <div className="bg-white rounded-xl border border-slate-200/60 max-w-md w-full max-h-[85vh] overflow-y-auto">
-            <div className="flex items-center justify-between p-4 border-b border-slate-200 sticky top-0 bg-white">
-              <h2 className="text-lg font-bold text-slate-800 flex items-center gap-2">
-                <User className="w-5 h-5 text-blue-500" />
-                Nouvel Utilisateur
-              </h2>
-              <button
-                onClick={() => setIsAddModalOpen(false)}
-                className="p-1.5 hover:bg-slate-100 rounded-lg focus:outline-none focus:ring-none focus:border-blue-500 transition-all duration-200"
-              >
-                <X className="w-5 h-5 text-slate-500" />
-              </button>
-            </div>
-            
-            <div className="p-4 space-y-4">
-              <div className="grid grid-cols-2 gap-4">
-                <div className="space-y-2">
-                  <label className="text-sm font-medium text-slate-700 flex items-center gap-2">
-                    <User className="w-4 h-4 text-slate-400" />
-                    Prénom *
-                  </label>
-                  <input
-                    type="text"
-                    value={newUser.firstName}
-                    onChange={(e) => setNewUser({ ...newUser, firstName: e.target.value })}
-                    placeholder="Jean"
-                    className="w-full px-3 py-2.5 text-sm border border-slate-300 rounded-lg focus:outline-none focus:ring-none focus:border-blue-500 hover:border-blue-400 transition-all duration-200"
-                  />
-                </div>
-                
-                <div className="space-y-2">
-                  <label className="text-sm font-medium text-slate-700 flex items-center gap-2">
-                    <User className="w-4 h-4 text-slate-400" />
-                    Nom *
-                  </label>
-                  <input
-                    type="text"
-                    value={newUser.lastName}
-                    onChange={(e) => setNewUser({ ...newUser, lastName: e.target.value })}
-                    placeholder="Dupont"
-                    className="w-full px-3 py-2.5 text-sm border border-slate-300 rounded-lg focus:outline-none focus:ring-none focus:border-blue-500 hover:border-blue-400 transition-all duration-200"
-                  />
                 </div>
               </div>
               
-              <div className="space-y-2">
-                <label className="text-sm font-medium text-slate-700 flex items-center gap-2">
-                  <Mail className="w-4 h-4 text-slate-400" />
-                  Email *
-                </label>
-                <input
-                  type="email"
-                  value={newUser.email}
-                  onChange={(e) => setNewUser({ ...newUser, email: e.target.value })}
-                  placeholder="jean.dupont@example.com"
-                  className="w-full px-3 py-2.5 text-sm border border-slate-300 rounded-lg focus:outline-none focus:ring-none focus:border-blue-500 hover:border-blue-400 transition-all duration-200"
-                />
-              </div>
-              
-              <div className="space-y-2">
-                <label className="text-sm font-medium text-slate-700 flex items-center gap-2">
-                  <Phone className="w-4 h-4 text-slate-400" />
-                  Téléphone *
-                </label>
-                <input
-                  type="tel"
-                  value={newUser.telephone}
-                  onChange={(e) => setNewUser({ ...newUser, telephone: e.target.value })}
-                  placeholder="+33 1 23 45 67 89"
-                  className="w-full px-3 py-2.5 text-sm border border-slate-300 rounded-lg focus:outline-none focus:ring-none focus:border-blue-500 hover:border-blue-400 transition-all duration-200"
-                />
-              </div>
-
-              <div className="space-y-2">
-                <label className="text-sm font-medium text-slate-700 flex items-center gap-2">
-                  <Key className="w-4 h-4 text-slate-400" />
-                  Mot de passe *
-                </label>
-                <div className="relative">
-                  <input
-                    type={showPassword ? "text" : "password"}
-                    value={newUser.password}
-                    onChange={(e) => setNewUser({ ...newUser, password: e.target.value })}
-                    placeholder="Minimum 8 caractères"
-                    className="w-full px-3 py-2.5 pr-10 text-sm border border-slate-300 rounded-lg focus:outline-none focus:ring-none focus:border-blue-500 hover:border-blue-400 transition-all duration-200"
-                  />
-                  <button
-                    type="button"
-                    onClick={() => setShowPassword(!showPassword)}
-                    className="absolute inset-y-0 right-0 pr-3 flex items-center text-slate-400 hover:text-slate-600 focus:outline-none focus:ring-none"
-                  >
-                    {showPassword ? <EyeOff className="w-4 h-4" /> : <Eye className="w-4 h-4" />}
-                  </button>
->>>>>>> f7d8d7e9
-                </div>
-                <p className="text-xs text-slate-500">
-                  Doit contenir au moins 8 caractères
-                </p>
-              </div>
-              
-<<<<<<< HEAD
               <div className="flex gap-3 p-4 border-t border-slate-200 sticky bottom-0 bg-white">
                 <button
                   onClick={() => setIsAddModalOpen(false)}
@@ -1819,244 +1256,6 @@
               <div className="p-4">
                 <p className="text-sm text-slate-600 text-center">
                   Supprimer <span className="font-semibold text-slate-800">{selectedUser.firstName} {selectedUser.lastName}</span> ?
-=======
-              <div className="space-y-2">
-                <label className="text-sm font-medium text-slate-700 flex items-center gap-2">
-                  <Shield className="w-4 h-4 text-slate-400" />
-                  Rôle
-                </label>
-                <select
-                  value={newUser.role}
-                  onChange={(e) => setNewUser({ ...newUser, role: e.target.value as 'admin' | 'user' })}
-                  className="w-full px-3 py-2.5 text-sm border border-slate-300 rounded-lg focus:outline-none focus:ring-none focus:border-blue-500 hover:border-blue-400 transition-all duration-200"
-                >
-                  <option value="user">Utilisateur</option>
-                  <option value="admin">Administrateur</option>
-                </select>
-              </div>
-            </div>
-            
-            <div className="flex gap-3 p-4 border-t border-slate-200 sticky bottom-0 bg-white">
-              <button
-                onClick={() => setIsAddModalOpen(false)}
-                className="flex-1 px-4 py-2.5 text-sm text-slate-700 bg-white border border-slate-300 rounded-lg hover:bg-slate-50 focus:outline-none focus:ring-none focus:border-blue-500 hover:border-blue-400 transition-all duration-200"
-              >
-                Annuler
-              </button>
-              <button
-                onClick={handleAddUser}
-                className="flex-1 px-4 py-2.5 text-sm bg-blue-500 text-white rounded-lg hover:bg-blue-600 focus:outline-none focus:ring-none focus:border-blue-500 transition-all duration-200 flex items-center justify-center gap-2"
-              >
-                <User className="w-4 h-4" />
-                Créer
-              </button>
-            </div>
-          </div>
-        </div>
-      )}
-
-      {/* Modal de modification d'utilisateur */}
-      {isEditModalOpen && selectedUser && (
-        <div className="fixed inset-0 bg-black/50 flex items-center justify-center z-50 p-4">
-          <div className="bg-white rounded-xl border border-slate-200/60 max-w-md w-full max-h-[85vh] overflow-y-auto">
-            <div className="flex items-center justify-between p-4 border-b border-slate-200 sticky top-0 bg-white">
-              <h2 className="text-lg font-bold text-slate-800 flex items-center gap-2">
-                <Edit className="w-5 h-5 text-blue-500" />
-                Modifier l'utilisateur
-              </h2>
-              <button
-                onClick={() => setIsEditModalOpen(false)}
-                className="p-1.5 hover:bg-slate-100 rounded-lg focus:outline-none focus:ring-none focus:border-blue-500 transition-all duration-200"
-              >
-                <X className="w-5 h-5 text-slate-500" />
-              </button>
-            </div>
-            
-            <div className="p-4 space-y-4">
-              {/* Informations utilisateur */}
-              <div className="bg-slate-50 rounded-lg p-3">
-                <p className="text-sm font-medium text-slate-700">
-                  Modification de: <span className="font-semibold">{selectedUser.firstName} {selectedUser.lastName}</span>
-                </p>
-                <p className="text-xs text-slate-500 mt-1">ID: {selectedUser._id}</p>
-              </div>
-
-              {/* Champs non modifiables */}
-              <div className="grid grid-cols-2 gap-4">
-                <div className="space-y-2">
-                  <label className="text-sm font-medium text-slate-700 flex items-center gap-2">
-                    <User className="w-4 h-4 text-slate-400" />
-                    Prénom
-                  </label>
-                  <input
-                    type="text"
-                    value={selectedUser.firstName}
-                    disabled
-                    className="w-full px-3 py-2.5 text-sm border border-slate-300 rounded-lg bg-slate-100 text-slate-500 cursor-not-allowed"
-                  />
-                  <p className="text-xs text-slate-500">Non modifiable</p>
-                </div>
-                
-                <div className="space-y-2">
-                  <label className="text-sm font-medium text-slate-700 flex items-center gap-2">
-                    <User className="w-4 h-4 text-slate-400" />
-                    Nom
-                  </label>
-                  <input
-                    type="text"
-                    value={selectedUser.lastName}
-                    disabled
-                    className="w-full px-3 py-2.5 text-sm border border-slate-300 rounded-lg bg-slate-100 text-slate-500 cursor-not-allowed"
-                  />
-                  <p className="text-xs text-slate-500">Non modifiable</p>
-                </div>
-              </div>
-              
-              {/* Email modifiable */}
-              <div className="space-y-2">
-                <label className="text-sm font-medium text-slate-700 flex items-center gap-2">
-                  <Mail className="w-4 h-4 text-slate-400" />
-                  Email
-                </label>
-                <input
-                  type="email"
-                  value={editUser.email || ''}
-                  onChange={(e) => handleProfileChange('email', e.target.value)}
-                  className={`w-full px-3 py-2.5 text-sm border rounded-lg focus:outline-none focus:ring-none focus:border-blue-500 hover:border-blue-400 transition-all duration-200 ${
-                    profileErrors.email ? 'border-red-300' : 'border-slate-300'
-                  }`}
-                  placeholder="nouvel@email.com"
-                />
-                {profileTouched.email && profileErrors.email && (
-                  <p className="text-xs text-red-600 flex items-center gap-2">
-                    <XCircle className="w-3 h-3" />
-                    {profileErrors.email}
-                  </p>
-                )}
-                <p className="text-xs text-slate-500">
-                  Actuel: {selectedUser.email}
-                </p>
-              </div>
-              
-              {/* Téléphone modifiable */}
-              <div className="space-y-2">
-                <label className="text-sm font-medium text-slate-700 flex items-center gap-2">
-                  <Phone className="w-4 h-4 text-slate-400" />
-                  Téléphone
-                </label>
-                <input
-                  type="tel"
-                  value={editUser.telephone || ''}
-                  onChange={(e) => handleProfileChange('telephone', e.target.value)}
-                  className={`w-full px-3 py-2.5 text-sm border rounded-lg focus:outline-none focus:ring-none focus:border-blue-500 hover:border-blue-400 transition-all duration-200 ${
-                    profileErrors.telephone ? 'border-red-300' : 'border-slate-300'
-                  }`}
-                  placeholder="+33 1 23 45 67 89"
-                />
-                {profileTouched.telephone && profileErrors.telephone && (
-                  <p className="text-xs text-red-600 flex items-center gap-2">
-                    <XCircle className="w-3 h-3" />
-                    {profileErrors.telephone}
-                  </p>
-                )}
-                <p className="text-xs text-slate-500">
-                  Actuel: {selectedUser.telephone}
-                </p>
-              </div>
-
-              {/* Information */}
-              <div className="bg-blue-50 border border-blue-200 rounded-lg p-3">
-                <div className="flex items-start">
-                  <Info className="w-4 h-4 text-blue-500 mt-0.5 mr-2 flex-shrink-0" />
-                  <div>
-                    <p className="text-xs text-blue-800 font-medium">Informations</p>
-                    <p className="text-xs text-blue-600 mt-0.5">
-                      Seuls l'email et le téléphone peuvent être modifiés.
-                    </p>
-                  </div>
-                </div>
-              </div>
-            </div>
-            
-            <div className="flex gap-3 p-4 border-t border-slate-200 sticky bottom-0 bg-white">
-              <button
-                onClick={resetEditForm}
-                disabled={!hasEditChanges()}
-                className="flex-1 px-4 py-2.5 text-sm border border-slate-300 text-slate-700 rounded-lg hover:bg-slate-50 focus:outline-none focus:ring-none focus:border-blue-500 hover:border-blue-400 transition-all duration-200 disabled:opacity-50 disabled:cursor-not-allowed"
-              >
-                Annuler
-              </button>
-              <button
-                onClick={handleEditUser}
-                disabled={!hasEditChanges() || Object.keys(profileErrors).some(key => profileErrors[key])}
-                className={`flex-1 px-4 py-2.5 text-sm rounded-lg focus:outline-none focus:ring-none focus:border-blue-500 transition-all duration-200 flex items-center justify-center gap-2 ${
-                  !hasEditChanges() || Object.keys(profileErrors).some(key => profileErrors[key])
-                    ? 'bg-slate-300 text-slate-500 cursor-not-allowed'
-                    : 'bg-blue-500 text-white hover:bg-blue-600'
-                }`}
-              >
-                <Edit className="w-4 h-4" />
-                Modifier
-              </button>
-            </div>
-          </div>
-        </div>
-      )}
-
-      {/* Modal de réinitialisation du mot de passe */}
-      {isPasswordModalOpen && selectedUser && (
-        <div className="fixed inset-0 bg-black/50 flex items-center justify-center z-50 p-4">
-          <div className="bg-white rounded-xl border border-slate-200/60 max-w-md w-full">
-            <div className="flex items-center justify-between p-4 border-b border-slate-200">
-              <h2 className="text-lg font-bold text-slate-800 flex items-center gap-2">
-                <Key className="w-5 h-5 text-green-500" />
-                Réinitialiser le mot de passe
-              </h2>
-              <button
-                onClick={() => setIsPasswordModalOpen(false)}
-                className="p-1.5 hover:bg-slate-100 rounded-lg focus:outline-none focus:ring-none focus:border-blue-500 transition-all duration-200"
-              >
-                <X className="w-5 h-5 text-slate-500" />
-              </button>
-            </div>
-            
-            <div className="p-4 space-y-4">
-              <div className="bg-amber-50 border border-amber-200 rounded-lg p-3">
-                <div className="flex items-start">
-                  <AlertTriangle className="w-4 h-4 text-amber-600 mt-0.5 mr-2 flex-shrink-0" />
-                  <div>
-                    <p className="text-sm font-medium text-amber-800">Réinitialisation</p>
-                    <p className="text-xs text-amber-700 mt-1">
-                      Modification du mot de passe de <strong>{selectedUser.firstName} {selectedUser.lastName}</strong>.
-                    </p>
-                  </div>
-                </div>
-              </div>
-
-              <div className="space-y-2">
-                <label className="text-sm font-medium text-slate-700 flex items-center gap-2">
-                  <Key className="w-4 h-4 text-slate-400" />
-                  Nouveau mot de passe *
-                </label>
-                <div className="relative">
-                  <input
-                    type={showNewPassword ? "text" : "password"}
-                    value={passwordData.newPassword}
-                    onChange={(e) => setPasswordData({ ...passwordData, newPassword: e.target.value })}
-                    placeholder="Minimum 8 caractères"
-                    className="w-full px-3 py-2.5 pr-10 text-sm border border-slate-300 rounded-lg focus:outline-none focus:ring-none focus:border-blue-500 hover:border-blue-400 transition-all duration-200"
-                  />
-                  <button
-                    type="button"
-                    onClick={() => setShowNewPassword(!showNewPassword)}
-                    className="absolute inset-y-0 right-0 pr-3 flex items-center text-slate-400 hover:text-slate-600 focus:outline-none focus:ring-none"
-                  >
-                    {showNewPassword ? <EyeOff className="w-4 h-4" /> : <Eye className="w-4 h-4" />}
-                  </button>
-                </div>
-                <p className="text-xs text-slate-500">
-                  Doit contenir au moins 8 caractères
->>>>>>> f7d8d7e9
                 </p>
                 <p className="text-xs text-slate-500 text-center mt-1">
                   Cette action est irréversible.
@@ -2067,7 +1266,6 @@
                   </p>
                 )}
               </div>
-<<<<<<< HEAD
               
               <div className="flex gap-3 p-4 border-t border-slate-200">
                 <button
@@ -2088,111 +1286,8 @@
                   <Trash2 className="w-4 h-4" />
                   Supprimer
                 </button>
-=======
-
-              <div className="space-y-2">
-                <label className="text-sm font-medium text-slate-700 flex items-center gap-2">
-                  <Key className="w-4 h-4 text-slate-400" />
-                  Confirmer le mot de passe *
-                </label>
-                <div className="relative">
-                  <input
-                    type={showConfirmPassword ? "text" : "password"}
-                    value={passwordData.confirmNewPassword}
-                    onChange={(e) => setPasswordData({ ...passwordData, confirmNewPassword: e.target.value })}
-                    placeholder="Confirmer le mot de passe"
-                    className="w-full px-3 py-2.5 pr-10 text-sm border border-slate-300 rounded-lg focus:outline-none focus:ring-none focus:border-blue-500 hover:border-blue-400 transition-all duration-200"
-                  />
-                  <button
-                    type="button"
-                    onClick={() => setShowConfirmPassword(!showConfirmPassword)}
-                    className="absolute inset-y-0 right-0 pr-3 flex items-center text-slate-400 hover:text-slate-600 focus:outline-none focus:ring-none"
-                  >
-                    {showConfirmPassword ? <EyeOff className="w-4 h-4" /> : <Eye className="w-4 h-4" />}
-                  </button>
-                </div>
               </div>
             </div>
-            
-            <div className="flex gap-3 p-4 border-t border-slate-200">
-              <button
-                onClick={() => setIsPasswordModalOpen(false)}
-                className="flex-1 px-4 py-2.5 text-sm border border-slate-300 text-slate-700 rounded-lg hover:bg-slate-50 focus:outline-none focus:ring-none focus:border-blue-500 hover:border-blue-400 transition-all duration-200"
-              >
-                Annuler
-              </button>
-              <button
-                onClick={handleAdminResetPassword}
-                disabled={!passwordData.newPassword || !passwordData.confirmNewPassword || passwordData.newPassword !== passwordData.confirmNewPassword}
-                className={`flex-1 px-4 py-2.5 text-sm rounded-lg focus:outline-none focus:ring-none focus:border-blue-500 transition-all duration-200 flex items-center justify-center gap-2 ${
-                  !passwordData.newPassword || !passwordData.confirmNewPassword || passwordData.newPassword !== passwordData.confirmNewPassword
-                    ? 'bg-slate-300 text-slate-500 cursor-not-allowed'
-                    : 'bg-green-500 text-white hover:bg-green-600'
-                }`}
-              >
-                <Key className="w-4 h-4" />
-                Réinitialiser
-              </button>
-            </div>
-          </div>
-        </div>
-      )}
-
-      {/* Modal de confirmation de suppression */}
-      {isDeleteModalOpen && selectedUser && (
-        <div className="fixed inset-0 bg-black/50 flex items-center justify-center z-50 p-4">
-          <div className="bg-white rounded-xl border border-slate-200/60 max-w-md w-full">
-            <div className="flex items-center justify-between p-4 border-b border-slate-200">
-              <div className="flex items-center gap-2">
-                <AlertTriangle className="w-5 h-5 text-rose-500" />
-                <h2 className="text-lg font-bold text-slate-800">Confirmation</h2>
->>>>>>> f7d8d7e9
-              </div>
-              <button
-                onClick={() => setIsDeleteModalOpen(false)}
-                className="p-1.5 hover:bg-slate-100 rounded-lg focus:outline-none focus:ring-none focus:border-blue-500 transition-all duration-200"
-              >
-                <X className="w-5 h-5 text-slate-500" />
-              </button>
-            </div>
-<<<<<<< HEAD
-=======
-            
-            <div className="p-4">
-              <p className="text-sm text-slate-600 text-center">
-                Supprimer <span className="font-semibold text-slate-800">{selectedUser.firstName} {selectedUser.lastName}</span> ?
-              </p>
-              <p className="text-xs text-slate-500 text-center mt-1">
-                Cette action est irréversible.
-              </p>
-              {selectedUser._id === currentUser?.id && (
-                <p className="text-rose-600 text-xs text-center mt-2 bg-rose-50 p-2 rounded border border-rose-200">
-                  ⚠️ Vous ne pouvez pas supprimer votre compte
-                </p>
-              )}
-            </div>
-            
-            <div className="flex gap-3 p-4 border-t border-slate-200">
-              <button
-                onClick={() => setIsDeleteModalOpen(false)}
-                className="flex-1 px-4 py-2.5 text-sm border border-slate-300 text-slate-700 rounded-lg hover:bg-slate-50 focus:outline-none focus:ring-none focus:border-blue-500 hover:border-blue-400 transition-all duration-200"
-              >
-                Annuler
-              </button>
-              <button
-                onClick={handleDeleteUser}
-                disabled={selectedUser._id === currentUser?.id}
-                className={`flex-1 px-4 py-2.5 text-sm rounded-lg focus:outline-none focus:ring-none focus:border-blue-500 transition-all duration-200 flex items-center justify-center gap-2 ${
-                  selectedUser._id === currentUser?.id
-                    ? 'bg-slate-300 text-slate-500 cursor-not-allowed'
-                    : 'bg-rose-500 text-white hover:bg-rose-600'
-                }`}
-              >
-                <Trash2 className="w-4 h-4" />
-                Supprimer
-              </button>
-            </div>
->>>>>>> f7d8d7e9
           </div>
         )}
       </div>
